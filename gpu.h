#ifndef _GPU_H
#define _GPU_H

#include <isl/ast.h>
#include <isl/id_to_ast_expr.h>

#include "ppcg.h"
#include "ppcg_options.h"

/* Represents an outer array possibly accessed by a gpu_prog.
 */
struct gpu_array_info {
	/* The array data space. */
	isl_space *space;
	/* Element type. */
	char *type;
	/* Element size. */
	int size;
	/* Name of the array. */
	char *name;
	/* Extent of the array that needs to be copied. */
	isl_set *extent;
	/* Number of indices. */
	unsigned n_index;
	/* For each index, a bound on "extent" in that direction. */
	isl_pw_aff **bound;

	/* All references to this array; point to elements of a linked list. */
	int n_ref;
	struct gpu_stmt_access **refs;

	/* Is this array accessed at all by the program? */
	int accessed;

	/* Is this a scalar that is read-only within the entire program? */
	int read_only_scalar;

	/* Are the elements of the array structures? */
	int has_compound_element;

	/* Is the array local to the scop? */
	int local;
	/* Is the array local and should it be declared on the host? */
	int declare_local;

	/* Is the corresponding global device memory accessed in any way? */
	int global;

	/* Should the array be linearized? */
	int linearize;

	/* Order dependences on this array.
	 * Only used if live_range_reordering option is set.
	 * It is set to NULL otherwise.
	 */
	isl_union_map *dep_order;
};

/* Represents an outer array accessed by a ppcg_kernel, localized
 * to the context of this kernel.
 *
 * "array" points to the corresponding array in the gpu_prog.
 * The "n_group" "groups" are the reference groups associated to the array.
 * If "force_private" is set, then the array (in practice a scalar)
 * must be mapped to a register.
 * "global" is set if the global device memory corresponding
 * to this array is accessed by the kernel.
 * For each index i with 0 <= i < n_index,
 * bound[i] is equal to array->bound[i] specialized to the current kernel.
 */
struct gpu_local_array_info {
	struct gpu_array_info *array;

	int n_group;
	struct gpu_array_ref_group **groups;

	int force_private;
	int global;

	unsigned n_index;
	isl_pw_aff_list *bound;
};

__isl_give isl_ast_expr *gpu_local_array_info_linearize_index(
	struct gpu_local_array_info *array, __isl_take isl_ast_expr *expr);

/* A sequence of "n" names of types.
 */
struct gpu_types {
	int n;
	char **name;
};

/* "read" and "write" contain the original access relations, possibly
 * involving member accesses.
 *
 * The elements of "array", as well as the ranges of "copy_in" and "copy_out"
 * only refer to the outer arrays of any possible member accesses.
 */
struct gpu_prog {
	isl_ctx *ctx;

	struct ppcg_scop *scop;

	/* Set of parameter values */
	isl_set *context;

	/* All potential read accesses in the entire program */
	isl_union_map *read;

	/* All potential write accesses in the entire program */
	isl_union_map *may_write;
	/* All definite write accesses in the entire program */
	isl_union_map *must_write;
	/* All tagged definite kills in the entire program */
	isl_union_map *tagged_must_kill;

	/* The set of inner array elements that may be preserved. */
	isl_union_set *may_persist;

	/* A mapping from all innermost arrays to their outer arrays. */
	isl_union_map *to_outer;
	/* A mapping from the outer arrays to all corresponding inner arrays. */
	isl_union_map *to_inner;
	/* A mapping from all intermediate arrays to their outer arrays,
	 * including an identity mapping from the anoymous 1D space to itself.
	 */
	isl_union_map *any_to_outer;

	/* Order dependences on non-scalars. */
	isl_union_map *array_order;

	/* Array of statements */
	int n_stmts;
	struct gpu_stmt *stmts;

	int n_array;
	struct gpu_array_info *array;
};

struct gpu_gen {
	isl_ctx *ctx;
	struct ppcg_options *options;

	/* Callback for printing of AST in appropriate format. */
	__isl_give isl_printer *(*print)(__isl_take isl_printer *p,
		struct gpu_prog *prog, __isl_keep isl_ast_node *tree,
		struct gpu_types *types, void *user);
	void *print_user;

	struct gpu_prog *prog;
	/* The generated AST. */
	isl_ast_node *tree;

	/* The sequence of types for which a definition has been printed. */
	struct gpu_types types;

	/* User specified tile, grid and block sizes for each kernel */
	isl_union_map *sizes;

	/* Effectively used tile, grid and block sizes for each kernel */
	isl_union_map *used_sizes;

	/* Identifier of the next kernel. */
	int kernel_id;
<<<<<<< HEAD
	/* Pointer to the current kernel. */
	struct ppcg_kernel *kernel;

	/* print options for how to print host code */
	isl_ast_print_options *host_print_options;

	/* Add preprocessor macros for floord, min, max? */
	int host_print_macros;
=======
>>>>>>> 4da53527
};

enum ppcg_kernel_access_type {
	ppcg_access_global,
	ppcg_access_shared,
	ppcg_access_private
};

enum ppcg_kernel_stmt_type {
	ppcg_kernel_copy,
	ppcg_kernel_domain,
	ppcg_kernel_sync
};

/* Representation of special statements, in particular copy statements
 * and __syncthreads statements, inside a kernel.
 *
 * type represents the kind of statement
 *
 *
 * for ppcg_kernel_copy statements we have
 *
 * read is set if the statement should copy data from global memory
 * to shared memory or registers.
 *
 * index expresses an access to the array element that needs to be copied
 * local_index expresses the corresponding element in the tile
 *
 * array refers to the original array being copied
 * local_array is a pointer to the appropriate element in the "array"
 *	array of the ppcg_kernel to which this copy access belongs
 *
 *
 * for ppcg_kernel_domain statements we have
 *
 * stmt is the corresponding input statement
 *
 * n_access is the number of accesses in stmt
 * access is an array of local information about the accesses
 */
struct ppcg_kernel_stmt {
	enum ppcg_kernel_stmt_type type;

	union {
		struct {
			int read;
			isl_ast_expr *index;
			isl_ast_expr *local_index;
			struct gpu_array_info *array;
			struct gpu_local_array_info *local_array;
		} c;
		struct {
			struct gpu_stmt *stmt;
			isl_id_to_ast_expr *ref2expr;
		} d;
	} u;
};

/* Representation of a local variable in a kernel.
 */
struct ppcg_kernel_var {
	struct gpu_array_info *array;
	enum ppcg_kernel_access_type type;
	char *name;
	isl_vec *size;
};

/* Representation of a kernel.
 *
 * prog describes the original code from which the kernel is extracted.
 *
 * id is the sequence number of the kernel.
 *
 * block_ids contains the list of block identifiers for this kernel.
 * thread_ids contains the list of thread identifiers for this kernel.
 *
 * the first n_grid elements of grid_dim represent the specified size
 * of the grid.
 * the first n_block elements of block_dim represent the specified or
 * effective size of the block.
 * Note that in the input file, the sizes of the grid and the blocks
 * are specified in the order x, y, z, but internally, the sizes
 * are stored in reverse order, so that the last element always
 * refers to the x dimension.
 *
 * grid_size reflects the effective grid size.
 *
 * context contains the values of the parameters and outer schedule dimensions
 * for which any statement instance in this kernel needs to be executed.
 *
 * n_sync is the number of synchronization operations that have
 * been introduced in the schedule tree corresponding to this kernel (so far).
 *
 * core contains the spaces of the statement domains that form
 * the core computation of the kernel.  It is used to navigate
 * the tree during the construction of the device part of the schedule
 * tree in create_kernel.
 *
 * arrays is the set of possibly accessed outer array elements.
 *
 * space is the schedule space of the AST context.  That is, it represents
 * the loops of the generated host code containing the kernel launch.
 *
 * n_array is the total number of arrays in the input program and also
 * the number of element in the array array.
 * array contains information about each array that is local
 * to the current kernel.  If an array is not used in a kernel,
 * then the corresponding entry does not contain any information.
 *
 * any_force_private is set if any array in the kernel is marked force_private
 *
 * block_filter contains constraints on the domain elements in the kernel
 * that encode the mapping to block identifiers, where the block identifiers
 * are represented by "n_grid" parameters with as names the elements
 * of "block_ids".
 *
 * thread_filter contains constraints on the domain elements in the kernel
 * that encode the mapping to thread identifiers, where the thread identifiers
 * are represented by "n_block" parameters with as names the elements
 * of "thread_ids".
 *
 * shared_schedule corresponds to the schedule dimensions of
 * the (tiled) schedule for this kernel that have been taken into account
 * for computing private/shared memory tiles.
 * shared_schedule_dim is the dimension of this schedule.
 *
 * sync_writes contains write references that require synchronization.
 * Each reference is represented by a universe set in a space [S[i,j] -> R[]]
 * with S[i,j] the statement instance space and R[] the array reference.
 */
struct ppcg_kernel {
	isl_ctx *ctx;
	struct ppcg_options *options;

	struct gpu_prog *prog;

	int id;

	isl_id_list *block_ids;
	isl_id_list *thread_ids;

	int n_grid;
	int n_block;
	int grid_dim[3];
	int block_dim[3];

	isl_multi_pw_aff *grid_size;
	isl_set *context;

	int n_sync;
	isl_union_set *core;
	isl_union_set *arrays;

	isl_space *space;

	int n_array;
	struct gpu_local_array_info *array;

	int n_var;
	struct ppcg_kernel_var *var;

	int any_force_private;

	isl_union_set *block_filter;
	isl_union_set *thread_filter;
	isl_union_pw_multi_aff *shared_schedule;
	int shared_schedule_dim;

	isl_union_set *sync_writes;

	isl_ast_node *tree;
};

int gpu_array_is_scalar(struct gpu_array_info *array);
int gpu_array_is_read_only_scalar(struct gpu_array_info *array);
int gpu_array_requires_device_allocation(struct gpu_array_info *array);
__isl_give isl_set *gpu_array_positive_size_guard(struct gpu_array_info *array);

struct gpu_prog *gpu_prog_alloc(isl_ctx *ctx, struct ppcg_scop *scop);
void *gpu_prog_free(struct gpu_prog *prog);

int ppcg_kernel_requires_array_argument(struct ppcg_kernel *kernel, int i);

int generate_gpu(isl_ctx *ctx, const char *input, FILE *out,
	struct ppcg_options *options,
	__isl_give isl_printer *(*print)(__isl_take isl_printer *p,
		struct gpu_prog *prog, __isl_keep isl_ast_node *tree,
		struct gpu_types *types, void *user),
	void *user, __isl_take isl_ast_print_options *host_print_options,
	int host_print_macros);

#endif<|MERGE_RESOLUTION|>--- conflicted
+++ resolved
@@ -163,17 +163,12 @@
 
 	/* Identifier of the next kernel. */
 	int kernel_id;
-<<<<<<< HEAD
-	/* Pointer to the current kernel. */
-	struct ppcg_kernel *kernel;
 
 	/* print options for how to print host code */
 	isl_ast_print_options *host_print_options;
 
 	/* Add preprocessor macros for floord, min, max? */
 	int host_print_macros;
-=======
->>>>>>> 4da53527
 };
 
 enum ppcg_kernel_access_type {
