/*
 * Copyright 2010-2011 INRIA Saclay
 *
 * Use of this software is governed by the MIT license
 *
 * Written by Sven Verdoolaege, INRIA Saclay - Ile-de-France,
 * Parc Club Orsay Universite, ZAC des vignes, 4 rue Jacques Monod,
 * 91893 Orsay, France
 */

#include "ppcg_options.h"

static struct isl_arg_choice target[] = {
	{"c",		PPCG_TARGET_C},
	{"cuda",	PPCG_TARGET_CUDA},
	{"opencl",      PPCG_TARGET_OPENCL},
	{"prl",         PPCG_TARGET_PRL},
	{0}
};

/* Set defaults that depend on the target.
 * In particular, set --schedule-outer-coincidence iff target is a GPU.
 */
void ppcg_options_set_target_defaults(struct ppcg_options *options)
{
	char *argv[2] = { NULL };

	argv[0] = "ppcg_options_set_target_defaults";
	if (options->target == PPCG_TARGET_C)
		argv[1] = "--no-schedule-outer-coincidence";
	else
		argv[1] = "--schedule-outer-coincidence";

	isl_options_parse(options->isl, 2, argv, ISL_ARG_ALL);
}

/* Callback that is called whenever the "target" option is set (to "val").
 * The callback is called after target has been updated.
 *
 * Call ppcg_options_set_target_defaults to reset the target-dependent options.
 */
static int set_target(void *opt, unsigned val)
{
	struct ppcg_options *options = opt;

	ppcg_options_set_target_defaults(options);

	return 0;
}

ISL_ARGS_START(struct ppcg_debug_options, ppcg_debug_options_args)
ISL_ARG_BOOL(struct ppcg_debug_options, dump_schedule_constraints, 0,
	"dump-schedule-constraints", 0, "dump schedule constraints")
ISL_ARG_BOOL(struct ppcg_debug_options, dump_schedule, 0,
	"dump-schedule", 0, "dump isl computed schedule")
ISL_ARG_BOOL(struct ppcg_debug_options, dump_final_schedule, 0,
	"dump-final-schedule", 0, "dump PPCG computed schedule")
ISL_ARG_BOOL(struct ppcg_debug_options, dump_sizes, 0,
	"dump-sizes", 0,
	"dump effectively used per kernel tile, grid and block sizes")
ISL_ARG_BOOL(struct ppcg_debug_options, verbose, 'v', "verbose", 0, NULL)
ISL_ARGS_END

ISL_ARGS_START(struct ppcg_options, ppcg_opencl_options_args)
ISL_ARG_STR(struct ppcg_options, opencl_compiler_options, 0, "compiler-options",
	"options", NULL, "options to pass to the OpenCL compiler")
ISL_ARG_BOOL(struct ppcg_options, opencl_use_gpu, 0, "use-gpu", 1,
	"use GPU device (if available)")
ISL_ARG_STR_LIST(struct ppcg_options, opencl_n_include_file,
	opencl_include_files, 0, "include-file", "filename",
	"file to #include in generated OpenCL code")
ISL_ARG_BOOL(struct ppcg_options, opencl_print_kernel_types, 0,
	"print-kernel-types", 1,
	"print definitions of types in the kernel file")
ISL_ARG_BOOL(struct ppcg_options, opencl_embed_kernel_code, 0,
	"embed-kernel-code", 0, "embed kernel code into host code")
ISL_ARGS_END

ISL_ARGS_START(struct ppcg_options, ppcg_options_args)
ISL_ARG_CHILD(struct ppcg_options, isl, "isl", &isl_options_args, "isl options")
ISL_ARG_CHILD(struct ppcg_options, debug, NULL, &ppcg_debug_options_args,
	"debugging options")
ISL_ARG_BOOL(struct ppcg_options, reschedule, 0, "reschedule", 1,
	"replace original schedule by isl computed schedule")
ISL_ARG_BOOL(struct ppcg_options, scale_tile_loops, 0,
	"scale-tile-loops", 1, NULL)
ISL_ARG_BOOL(struct ppcg_options, wrap, 0, "wrap", 1, NULL)
ISL_ARG_BOOL(struct ppcg_options, use_shared_memory, 0, "shared-memory", 1,
	"use shared memory in kernel code")
ISL_ARG_BOOL(struct ppcg_options, use_private_memory, 0, "private-memory", 1,
	"use private memory in kernel code")
ISL_ARG_STR(struct ppcg_options, ctx, 0, "ctx", "context", NULL,
    "Constraints on parameters")
ISL_ARG_BOOL(struct ppcg_options, non_negative_parameters, 0,
	"assume-non-negative-parameters", 0,
	"assume all parameters are non-negative)")
ISL_ARG_BOOL(struct ppcg_options, tile, 0, "tile", 0,
	"perform tiling (C target)")
ISL_ARG_INT(struct ppcg_options, tile_size, 'S', "tile-size", "size", 32, NULL)
ISL_ARG_STR(struct ppcg_options, sizes, 0, "sizes", "sizes", NULL,
	"Per kernel tile, grid and block sizes")
ISL_ARG_INT(struct ppcg_options, max_shared_memory, 0,
	"max-shared-memory", "size", 8192, "maximal amount of shared memory")
ISL_ARG_BOOL(struct ppcg_options, openmp, 0, "openmp", 0,
	"Generate OpenMP macros (only for C target)")
ISL_ARG_USER_OPT_CHOICE(struct ppcg_options, target, 0, "target", target,
	&set_target, PPCG_TARGET_CUDA, PPCG_TARGET_CUDA,
	"the target to generate code for")
<<<<<<< HEAD
//ISL_ARG_BOOL(struct ppcg_options, linearize_device_arrays, 0,
//	"linearize-device-arrays", 1,
//	"linearize all device arrays, even those of fixed size")
=======
ISL_ARG_BOOL(struct ppcg_options, linearize_device_arrays, 0,
	"linearize-device-arrays", 1,
	"linearize all device arrays, even those of fixed size")
ISL_ARG_BOOL(struct ppcg_options, allow_gnu_extensions, 0,
	"allow-gnu-extensions", 1,
	"allow the use of GNU extensions in generated code")
>>>>>>> a7ad7d94
ISL_ARG_BOOL(struct ppcg_options, live_range_reordering, 0,
	"live-range-reordering", 1,
	"allow successive live ranges on the same memory element "
	"to be reordered")
ISL_ARG_GROUP("opencl", &ppcg_opencl_options_args, "OpenCL options")
ISL_ARG_STR(struct ppcg_options, save_schedule_file, 0, "save-schedule",
	"file", NULL, "save isl computed schedule to <file>")
ISL_ARG_STR(struct ppcg_options, load_schedule_file, 0, "load-schedule",
	"file", NULL, "load schedule from <file>, "
	"using it instead of an isl computed schedule")
ISL_ARGS_END<|MERGE_RESOLUTION|>--- conflicted
+++ resolved
@@ -106,18 +106,12 @@
 ISL_ARG_USER_OPT_CHOICE(struct ppcg_options, target, 0, "target", target,
 	&set_target, PPCG_TARGET_CUDA, PPCG_TARGET_CUDA,
 	"the target to generate code for")
-<<<<<<< HEAD
-//ISL_ARG_BOOL(struct ppcg_options, linearize_device_arrays, 0,
+// ISL_ARG_BOOL(struct ppcg_options, linearize_device_arrays, 0,
 //	"linearize-device-arrays", 1,
 //	"linearize all device arrays, even those of fixed size")
-=======
-ISL_ARG_BOOL(struct ppcg_options, linearize_device_arrays, 0,
-	"linearize-device-arrays", 1,
-	"linearize all device arrays, even those of fixed size")
 ISL_ARG_BOOL(struct ppcg_options, allow_gnu_extensions, 0,
 	"allow-gnu-extensions", 1,
 	"allow the use of GNU extensions in generated code")
->>>>>>> a7ad7d94
 ISL_ARG_BOOL(struct ppcg_options, live_range_reordering, 0,
 	"live-range-reordering", 1,
 	"allow successive live ranges on the same memory element "
