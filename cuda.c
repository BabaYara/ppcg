--- conflicted
+++ resolved
@@ -685,11 +685,7 @@
 	print_options = isl_ast_print_options_set_print_user(print_options,
 						&print_host_user, &data);
 
-<<<<<<< HEAD
-	// p = ppcg_print_macros(p, tree);
-=======
-	p = gpu_print_macros(p, tree);
->>>>>>> 37e3124c
+	// p = gpu_print_macros(p, tree);
 	p = isl_ast_node_print(tree, p, print_options);
 
 	return p;
