/*
 * Copyright 2012      Ecole Normale Superieure
 *
 * Use of this software is governed by the MIT license
 *
 * Written by Sven Verdoolaege,
 * Ecole Normale Superieure, 45 rue d’Ulm, 75230 Paris, France
 */

#include <isl/aff.h>
#include <isl/ast.h>
#include <stdbool.h>

#include "cuda_common.h"
#include "cuda.h"
#include "gpu.h"
#include "gpu_print.h"
#include "print.h"
#include "util.h"

static __isl_give isl_printer *print_cuda_macros(__isl_take isl_printer *p)
{
	const char *macros =
		"#define cudaCheckReturn(ret) \\\n"
		"  do { \\\n"
		"    cudaError_t cudaCheckReturn_e = (ret); \\\n"
		"    if (cudaCheckReturn_e != cudaSuccess) { \\\n"
		"      fprintf(stderr, \"CUDA error: %s\\n\", "
		"cudaGetErrorString(cudaCheckReturn_e)); \\\n"
		"      fflush(stderr); \\\n"
		"    } \\\n"
		"    assert(cudaCheckReturn_e == cudaSuccess); \\\n"
		"  } while(0)\n"
		"#define cudaCheckKernel() \\\n"
		"  do { \\\n"
		"    cudaCheckReturn(cudaGetLastError()); \\\n"
		"  } while(0)\n\n";

	p = isl_printer_print_str(p, macros);
	return p;
}

/* Print a declaration for the device array corresponding to "array" on "p".
 */
static __isl_give isl_printer *declare_device_array(__isl_take isl_printer *p,
	struct gpu_array_info *array)
{
	int i;

	p = isl_printer_start_line(p);
	p = isl_printer_print_str(p, array->type);
	p = isl_printer_print_str(p, " ");
	if (!array->linearize && array->n_index > 1)
		p = isl_printer_print_str(p, "(");
	p = isl_printer_print_str(p, "*dev_");
	p = isl_printer_print_str(p, array->name);
	if (!array->linearize && array->n_index > 1) {
		p = isl_printer_print_str(p, ")");
		for (i = 1; i < array->n_index; i++) {
			p = isl_printer_print_str(p, "[");
			p = isl_printer_print_pw_aff(p, array->bound[i]);
			p = isl_printer_print_str(p, "]");
		}
	}
	p = isl_printer_print_str(p, ";");
	p = isl_printer_end_line(p);

	return p;
}

static __isl_give isl_printer *declare_device_arrays(__isl_take isl_printer *p,
	struct gpu_prog *prog)
{
	int i;

	for (i = 0; i < prog->n_array; ++i) {
		if (!gpu_array_requires_device_allocation(&prog->array[i]))
			continue;

		p = declare_device_array(p, &prog->array[i]);
	}
	p = isl_printer_start_line(p);
	p = isl_printer_end_line(p);
	return p;
}

static __isl_give isl_printer *allocate_device_arrays(
	__isl_take isl_printer *p, struct gpu_prog *prog)
{
	int i;

	for (i = 0; i < prog->n_array; ++i) {
		if (!gpu_array_requires_device_allocation(&prog->array[i]))
			continue;
		p = isl_printer_start_line(p);
		p = isl_printer_print_str(p,
			"cudaCheckReturn(cudaMalloc((void **) &dev_");
		p = isl_printer_print_str(p, prog->array[i].name);
		p = isl_printer_print_str(p, ", ");
		p = gpu_array_info_print_size(p, &prog->array[i]);
		p = isl_printer_print_str(p, "));");
		p = isl_printer_end_line(p);
	}
	p = isl_printer_start_line(p);
	p = isl_printer_end_line(p);
	return p;
}

static __isl_give isl_printer *free_device_arrays(__isl_take isl_printer *p,
	struct gpu_prog *prog)
{
	int i;

	for (i = 0; i < prog->n_array; ++i) {
		if (!gpu_array_requires_device_allocation(&prog->array[i]))
			continue;
		p = isl_printer_start_line(p);
		p = isl_printer_print_str(p, "cudaCheckReturn(cudaFree(dev_");
		p = isl_printer_print_str(p, prog->array[i].name);
		p = isl_printer_print_str(p, "));");
		p = isl_printer_end_line(p);
	}

	return p;
}

/* Print code to "p" for copying "array" from the host to the device
 * in its entirety.  The bounds on the extent of "array" have
 * been precomputed in extract_array_info and are used in
 * gpu_array_info_print_size.
 */
static __isl_give isl_printer *copy_array_to_device(__isl_take isl_printer *p,
	struct gpu_array_info *array)
{
	p = isl_printer_start_line(p);
	p = isl_printer_print_str(p, "cudaCheckReturn(cudaMemcpy(dev_");
	p = isl_printer_print_str(p, array->name);
	p = isl_printer_print_str(p, ", ");

	if (gpu_array_is_scalar(array))
		p = isl_printer_print_str(p, "&");
	p = isl_printer_print_str(p, array->name);
	p = isl_printer_print_str(p, ", ");

	p = gpu_array_info_print_size(p, array);
	p = isl_printer_print_str(p, ", cudaMemcpyHostToDevice));");
	p = isl_printer_end_line(p);

	return p;
}

/* Print code to "p" for copying "array" back from the device to the host
 * in its entirety.  The bounds on the extent of "array" have
 * been precomputed in extract_array_info and are used in
 * gpu_array_info_print_size.
 */
static __isl_give isl_printer *copy_array_from_device(
	__isl_take isl_printer *p, struct gpu_array_info *array)
{
	p = isl_printer_start_line(p);
	p = isl_printer_print_str(p, "cudaCheckReturn(cudaMemcpy(");
	if (gpu_array_is_scalar(array))
		p = isl_printer_print_str(p, "&");
	p = isl_printer_print_str(p, array->name);
	p = isl_printer_print_str(p, ", dev_");
	p = isl_printer_print_str(p, array->name);
	p = isl_printer_print_str(p, ", ");
	p = gpu_array_info_print_size(p, array);
	p = isl_printer_print_str(p, ", cudaMemcpyDeviceToHost));");
	p = isl_printer_end_line(p);

	return p;
}

static __isl_give isl_printer* print_reverse_list(__isl_take isl_printer *p, int len, int *list)
{
	int i;

        if (!p || len == 0)
		return p;

	p = isl_printer_print_str(p,"(");
	for (i = 0; i < len; ++i) {
		if (i)
			p = isl_printer_print_str(p, ", ");
		p = isl_printer_print_int(p, list[len - 1 - i]);
	}
	p = isl_printer_print_str(p,")");
	return p;
}

/* Print the effective grid size as a list of the sizes in each
 * dimension, from innermost to outermost.
 */
static __isl_give isl_printer *print_grid_size(__isl_take isl_printer *p,
	struct ppcg_kernel *kernel)
{
	int i;
	int dim;

	dim = isl_multi_pw_aff_dim(kernel->grid_size, isl_dim_set);
	if (dim == 0)
		return p;

	p = isl_printer_print_str(p, "(");
	for (i = dim - 1; i >= 0; --i) {
		isl_pw_aff *bound;

		bound = isl_multi_pw_aff_get_pw_aff(kernel->grid_size, i);
		p = isl_printer_print_pw_aff(p, bound);
		isl_pw_aff_free(bound);

		if (i > 0)
			p = isl_printer_print_str(p, ", ");
	}

	p = isl_printer_print_str(p, ")");

	return p;
}

/* Print the grid definition.
 */
static __isl_give isl_printer *print_grid(__isl_take isl_printer *p,
	struct ppcg_kernel *kernel)
{
	p = isl_printer_start_line(p);
	p = isl_printer_print_str(p, "dim3 k");
	p = isl_printer_print_int(p, kernel->id);
	p = isl_printer_print_str(p, "_dimGrid");
	p = print_grid_size(p, kernel);
	p = isl_printer_print_str(p, ";");
	p = isl_printer_end_line(p);

	return p;
}

/* Print the arguments to a kernel declaration or call.  If "types" is set,
 * then print a declaration (including the types of the arguments).
 *
 * The arguments are printed in the following order
 * - the arrays accessed by the kernel
 * - the parameters
 * - the host loop iterators
 */
static __isl_give isl_printer *print_kernel_arguments(__isl_take isl_printer *p,
	struct gpu_prog *prog, struct ppcg_kernel *kernel, int types)
{
	int i, n;
	int first = 1;
	unsigned nparam;
	isl_space *space;
	const char *type;

	for (i = 0; i < prog->n_array; ++i) {
		int required;

		required = ppcg_kernel_requires_array_argument(kernel, i);
		if (required < 0)
			return isl_printer_free(p);
		if (!required)
			continue;

		if (!first)
			p = isl_printer_print_str(p, ", ");

		if (types)
			p = gpu_array_info_print_declaration_argument(p,
				&prog->array[i], NULL);
		else
			p = gpu_array_info_print_call_argument(p,
				&prog->array[i]);

		first = 0;
	}

	space = isl_union_set_get_space(kernel->arrays);
	nparam = isl_space_dim(space, isl_dim_param);
	for (i = 0; i < nparam; ++i) {
		const char *name;

		name = isl_space_get_dim_name(space, isl_dim_param, i);

		if (!first)
			p = isl_printer_print_str(p, ", ");
		if (types)
			p = isl_printer_print_str(p, "int ");
		p = isl_printer_print_str(p, name);

		first = 0;
	}
	isl_space_free(space);

	n = isl_space_dim(kernel->space, isl_dim_set);
	type = isl_options_get_ast_iterator_type(prog->ctx);
	for (i = 0; i < n; ++i) {
		const char *name;

		if (!first)
			p = isl_printer_print_str(p, ", ");
		name = isl_space_get_dim_name(kernel->space, isl_dim_set, i);
		if (types) {
			p = isl_printer_print_str(p, type);
			p = isl_printer_print_str(p, " ");
		}
		p = isl_printer_print_str(p, name);

		first = 0;
	}

	return p;
}

/* Print the header of the given kernel.
 */
static __isl_give isl_printer *print_kernel_header(__isl_take isl_printer *p,
	struct gpu_prog *prog, struct ppcg_kernel *kernel)
{
	p = isl_printer_start_line(p);
	p = isl_printer_print_str(p, "__global__ void ");
	const char *funcname = pet_scop_get_function_name(prog->scop->pet);
	if (funcname) {
		p = isl_printer_print_str(p, "__ppcg_");
		p = isl_printer_print_str(p, funcname);
		p = isl_printer_print_str(p, "_kernel");
	} else
		p = isl_printer_print_str(p, "__ppcg_kernel");
	p = isl_printer_print_int(p, kernel->id);
	p = isl_printer_print_str(p, "(");
	p = print_kernel_arguments(p, prog, kernel, 1);
	p = isl_printer_print_str(p, ")");

	return p;
}

/* Print the header of the given kernel to both gen->cuda.kernel_h
 * and gen->cuda.kernel_cu.
 */
static void print_kernel_headers(struct gpu_prog *prog,
	struct ppcg_kernel *kernel, struct cuda_info *cuda)
{
	isl_printer *p;

	p = isl_printer_to_file(prog->ctx, cuda->kernel_cu);
	p = isl_printer_set_output_format(p, ISL_FORMAT_C);
	p = print_kernel_header(p, prog, kernel);
	p = isl_printer_end_line(p);
	isl_printer_free(p);
}

static void print_indent(FILE *dst, int indent)
{
	fprintf(dst, "%*s", indent, "");
}

/* Print a list of iterators of type "type" with names "ids" to "out".
 * Each iterator is assigned one of the cuda identifiers in cuda_dims.
 * In particular, the last iterator is assigned the x identifier
 * (the first in the list of cuda identifiers).
 */
static void print_iterators(FILE *out, const char *type,
	__isl_keep isl_id_list *ids, const char *cuda_dims[])
{
	int i, n;

	n = isl_id_list_n_id(ids);
	if (n <= 0)
		return;
	print_indent(out, 4);
	fprintf(out, "%s ", type);
	for (i = 0; i < n; ++i) {
		isl_id *id;

		if (i)
			fprintf(out, ", ");
		id = isl_id_list_get_id(ids, i);
		fprintf(out, "%s = %s", isl_id_get_name(id),
			cuda_dims[n - 1 - i]);
		isl_id_free(id);
	}
	fprintf(out, ";\n");
}

static void print_kernel_iterators(FILE *out, struct ppcg_kernel *kernel)
{
	isl_ctx *ctx = isl_ast_node_get_ctx(kernel->tree);
	const char *type;
	const char *block_dims[] = { "blockIdx.x", "blockIdx.y" };
	const char *thread_dims[] = { "threadIdx.x", "threadIdx.y",
					"threadIdx.z" };

	type = isl_options_get_ast_iterator_type(ctx);

	print_iterators(out, type, kernel->block_ids, block_dims);
	print_iterators(out, type, kernel->thread_ids, thread_dims);
}

static __isl_give isl_printer *print_kernel_var(__isl_take isl_printer *p,
	struct ppcg_kernel_var *var)
{
	int j;

	p = isl_printer_start_line(p);
	if (var->type == ppcg_access_shared)
		p = isl_printer_print_str(p, "__shared__ ");
	p = isl_printer_print_str(p, var->array->type);
	p = isl_printer_print_str(p, " ");
	p = isl_printer_print_str(p,  var->name);
	for (j = 0; j < var->array->n_index; ++j) {
		isl_val *v;

		p = isl_printer_print_str(p, "[");
		v = isl_vec_get_element_val(var->size, j);
		p = isl_printer_print_val(p, v);
		isl_val_free(v);
		p = isl_printer_print_str(p, "]");
	}
	p = isl_printer_print_str(p, ";");
	p = isl_printer_end_line(p);

	return p;
}

static __isl_give isl_printer *print_kernel_vars(__isl_take isl_printer *p,
	struct ppcg_kernel *kernel)
{
	int i;

	for (i = 0; i < kernel->n_var; ++i)
		p = print_kernel_var(p, &kernel->var[i]);

	return p;
}

/* Print a sync statement.
 */
static __isl_give isl_printer *print_sync(__isl_take isl_printer *p,
	struct ppcg_kernel_stmt *stmt)
{
	p = isl_printer_start_line(p);
	p = isl_printer_print_str(p, "__syncthreads();");
	p = isl_printer_end_line(p);

	return p;
}

/* This function is called for each user statement in the AST,
 * i.e., for each kernel body statement, copy statement or sync statement.
 */
static __isl_give isl_printer *print_kernel_stmt(__isl_take isl_printer *p,
	__isl_take isl_ast_print_options *print_options,
	__isl_keep isl_ast_node *node, void *user)
{
	isl_id *id;
	struct ppcg_kernel_stmt *stmt;

	id = isl_ast_node_get_annotation(node);
	stmt = isl_id_get_user(id);
	isl_id_free(id);

	isl_ast_print_options_free(print_options);

	switch (stmt->type) {
	case ppcg_kernel_copy:
		return ppcg_kernel_print_copy(p, stmt);
	case ppcg_kernel_sync:
		return print_sync(p, stmt);
	case ppcg_kernel_domain:
		return ppcg_kernel_print_domain(p, stmt);
	}

	return p;
}

static void print_kernel(struct gpu_prog *prog, struct ppcg_kernel *kernel,
	struct cuda_info *cuda)
{
	isl_ctx *ctx = isl_ast_node_get_ctx(kernel->tree);
	isl_ast_print_options *print_options;
	isl_printer *p;

	print_kernel_headers(prog, kernel, cuda);
	fprintf(cuda->kernel_cu, "{\n");
	print_kernel_iterators(cuda->kernel_cu, kernel);

	p = isl_printer_to_file(ctx, cuda->kernel_cu);
	p = isl_printer_set_output_format(p, ISL_FORMAT_C);
	p = isl_printer_indent(p, 4);

	p = print_kernel_vars(p, kernel);
	p = isl_printer_end_line(p);
	p = ppcg_set_macro_names(p);
	p = isl_ast_op_type_print_macro(isl_ast_op_fdiv_q, p);
	p = ppcg_print_macros(p, kernel->tree);

	print_options = isl_ast_print_options_alloc(ctx);
	print_options = isl_ast_print_options_set_print_user(print_options,
						    &print_kernel_stmt, NULL);
	p = isl_ast_node_print(kernel->tree, p, print_options);
	isl_printer_free(p);

	fprintf(cuda->kernel_cu, "}\n");
}

/* Print a statement for copying an array to or from the device.
 * The statement identifier is called "to_device_<array name>" or
 * "from_device_<array name>" and its user pointer points
 * to the gpu_array_info of the array that needs to be copied.
 *
 * Extract the array from the identifier and call
 * copy_array_to_device or copy_array_from_device.
 */
static __isl_give isl_printer *print_to_from_device(__isl_take isl_printer *p,
	__isl_keep isl_ast_node *node, struct gpu_prog *prog)
{
	isl_ast_expr *expr, *arg;
	isl_id *id;
	const char *name;
	struct gpu_array_info *array;

	expr = isl_ast_node_user_get_expr(node);
	arg = isl_ast_expr_get_op_arg(expr, 0);
	id = isl_ast_expr_get_id(arg);
	name = isl_id_get_name(id);
	array = isl_id_get_user(id);
	isl_id_free(id);
	isl_ast_expr_free(arg);
	isl_ast_expr_free(expr);

	if (!name)
		array = NULL;
	if (!array)
		return isl_printer_free(p);

	if (!prefixcmp(name, "to_device"))
		return copy_array_to_device(p, array);
	else
		return copy_array_from_device(p, array);
}

struct print_host_user_data {
	struct cuda_info *cuda;
	struct gpu_prog *prog;
};

/* Print the user statement of the host code to "p".
 *
 * The host code may contain original user statements, kernel launches and
 * statements that copy data to/from the device.
 * The original user statements and the kernel launches have
 * an associated annotation, while the data copy statements do not.
 * The latter are handled by print_to_from_device.
 * The annotation on the user statements is called "user".
 *
 * In case of a kernel launch, print a block of statements that
 * defines the grid and the block and then launches the kernel.
 */
static __isl_give isl_printer *print_host_user(__isl_take isl_printer *p,
	__isl_take isl_ast_print_options *print_options,
	__isl_keep isl_ast_node *node, void *user)
{
	isl_id *id;
	int is_user;
	struct ppcg_kernel *kernel;
	struct ppcg_kernel_stmt *stmt;
	struct print_host_user_data *data;

	isl_ast_print_options_free(print_options);

	data = (struct print_host_user_data *) user;

	id = isl_ast_node_get_annotation(node);
	if (!id)
		return print_to_from_device(p, node, data->prog);

	is_user = !strcmp(isl_id_get_name(id), "user");
	kernel = is_user ? NULL : isl_id_get_user(id);
	stmt = is_user ? isl_id_get_user(id) : NULL;
	isl_id_free(id);

	if (is_user)
		return ppcg_kernel_print_domain(p, stmt);

	p = isl_printer_start_line(p);
	p = isl_printer_print_str(p, "{");
	p = isl_printer_end_line(p);
	p = isl_printer_indent(p, 2);

	p = isl_printer_start_line(p);
	p = isl_printer_print_str(p, "dim3 k");
	p = isl_printer_print_int(p, kernel->id);
	p = isl_printer_print_str(p, "_dimBlock");
	p = print_reverse_list(p, kernel->n_block, kernel->block_dim);
	p = isl_printer_print_str(p, ";");
	p = isl_printer_end_line(p);

	p = print_grid(p, kernel);

	p = isl_printer_start_line(p);
	const char *funcname = pet_scop_get_function_name(data->prog->scop->pet);
	if (funcname) {
		p = isl_printer_print_str(p, "__ppcg_");
		p = isl_printer_print_str(p, funcname);
		p = isl_printer_print_str(p, "_kernel");
	} else
		p = isl_printer_print_str(p, "__ppcg_kernel");
	p = isl_printer_print_int(p, kernel->id);
	p = isl_printer_print_str(p, " <<<k");
	p = isl_printer_print_int(p, kernel->id);
	p = isl_printer_print_str(p, "_dimGrid, k");
	p = isl_printer_print_int(p, kernel->id);
	p = isl_printer_print_str(p, "_dimBlock>>> (");
	p = print_kernel_arguments(p, data->prog, kernel, 0);
	p = isl_printer_print_str(p, ");");
	p = isl_printer_end_line(p);

	p = isl_printer_start_line(p);
	p = isl_printer_print_str(p, "cudaCheckKernel();");
	p = isl_printer_end_line(p);

	p = isl_printer_indent(p, -2);
	p = isl_printer_start_line(p);
	p = isl_printer_print_str(p, "}");
	p = isl_printer_end_line(p);

	p = isl_printer_start_line(p);
	p = isl_printer_end_line(p);

	print_kernel(data->prog, kernel, data->cuda);

	return p;
}

static __isl_give isl_printer *print_host_code(__isl_take isl_printer *p,
	struct gpu_prog *prog, __isl_keep isl_ast_node *tree,
	struct cuda_info *cuda)
{
	isl_ast_print_options *print_options;
	isl_ctx *ctx = isl_ast_node_get_ctx(tree);
	struct print_host_user_data data = { cuda, prog };

	print_options = isl_ast_print_options_alloc(ctx);
	print_options = isl_ast_print_options_set_print_user(print_options,
						&print_host_user, &data);
	p = isl_ast_node_print(tree, p, print_options);

	return p;
}

<<<<<<< HEAD
static __isl_give isl_printer *free_device_arrays(__isl_take isl_printer *p,
	struct gpu_prog *prog)
{
	int i;

	for (i = 0; i < prog->n_array; ++i) {
		if (!gpu_array_requires_device_allocation(&prog->array[i]))
			continue;
		p = isl_printer_start_line(p);
		p = isl_printer_print_str(p, "cudaCheckReturn(cudaFree(dev_");
		p = isl_printer_print_str(p, prog->array[i].name);
		p = isl_printer_print_str(p, "));");
		p = isl_printer_end_line(p);
	}

	return p;
}

struct print_code_user {
	struct cuda_info *cuda;
	struct gpu_prog *prog;
	 isl_ast_node *tree;
};

static __isl_give isl_printer *print_code(__isl_take isl_printer *p, void *user) {
	struct print_code_user *tuser = user;
	struct cuda_info *cuda = tuser->cuda;
	struct gpu_prog *prog = tuser->prog;
	isl_ast_node *tree = tuser->tree;

	p = ppcg_start_block(p);
	p = ppcg_print_macros(p, tree);
	p = print_cuda_macros(p);//TODO: Get rid of macros
	p = gpu_print_local_declarations(p, prog);
	p = declare_device_arrays(p, prog);
	p = allocate_device_arrays(p, prog);
	p = print_host_code(p, prog, tree, cuda);
	p = free_device_arrays(p, prog);
	p = ppcg_end_block(p);

	return p;
}

=======
>>>>>>> 0882db47
/* Given a gpu_prog "prog" and the corresponding transformed AST
 * "tree", print the entire CUDA code to "p".
 * "types" collects the types for which a definition has already
 * been printed.
 */
static __isl_give isl_printer *print_cuda(__isl_take isl_printer *p,
	struct gpu_prog *prog, __isl_keep isl_ast_node *tree,
	struct gpu_types *types, __isl_take isl_set *guard, __isl_take isl_set *context, void *user)
{
	struct cuda_info *cuda = user;
	isl_printer *kernel, *header;

	kernel = isl_printer_to_file(isl_printer_get_ctx(p), cuda->kernel_cu);
	kernel = isl_printer_set_output_format(kernel, ISL_FORMAT_C);
	kernel = gpu_print_types(kernel, types, prog);
	isl_printer_free(kernel);

	if (!kernel)
		return isl_printer_free(p);


	header = isl_printer_to_file(isl_printer_get_ctx(p), cuda->kernel_h);
	header = isl_printer_set_output_format(header, ISL_FORMAT_C);

	// Print function declaration into _kernel.h
	header = isl_printer_start_line(header);
	header = gpu_print_prog_declaration(header, prog, /*has_custom_types=*/isl_bool_false);
	header = isl_printer_print_str(header, ";");
	header = isl_printer_end_line(header);

	isl_printer_free(header);


	// Print function call into _host.c
	p = gpu_print_prog_invocation(p, prog);


	// Not printing directly to cuda->kernel_cu because kernel generation would interleave it.
	isl_printer *code = isl_printer_to_str(isl_printer_get_ctx(p));
	code = isl_printer_set_output_format(code, ISL_FORMAT_C);
	code = ppcg_set_macro_names(code);

	// Print generated code into _kernel.cu
	code = isl_printer_print_str(code, "\n");
	code = isl_printer_start_line(code);
	code = isl_printer_print_str(code, "extern \"C\" ");
	code = gpu_print_prog_declaration(code, prog, /*has_custom_types=*/isl_bool_true);
	code = isl_printer_end_line(code);

	code = ppcg_start_block(code);
	code = isl_ast_op_type_print_macro(isl_ast_op_fdiv_q, code);
	struct print_code_user tuser = {cuda,prog,tree};
	code = ppcg_print_guarded(code, guard, context, &print_code, &tuser);
	code = ppcg_end_block(code);

	char *codestr = isl_printer_get_str(code);
	isl_printer_free(code);

	fputs(codestr, cuda->kernel_cu);
	free(codestr);

	return p;
}

/* Transform the code in the file called "input" by replacing
 * all scops by corresponding CUDA code.
 * The names of the output files are derived from "input".
 *
 * We let generate_gpu do all the hard work and then let it call
 * us back for printing the AST in print_cuda.
 *
 * To prepare for this printing, we first open the output files
 * and we close them after generate_gpu has finished.
 */
int generate_cuda(isl_ctx *ctx, struct ppcg_options *options,
	const char *input, const char *output)
{
	struct cuda_info cuda;
	int r;

	cuda_open_files(&cuda, input, output);

	r = generate_gpu(ctx, input, cuda.host_c, options, &print_cuda, &cuda);

	cuda_close_files(&cuda);

	return r;
}<|MERGE_RESOLUTION|>--- conflicted
+++ resolved
@@ -647,25 +647,6 @@
 	return p;
 }
 
-<<<<<<< HEAD
-static __isl_give isl_printer *free_device_arrays(__isl_take isl_printer *p,
-	struct gpu_prog *prog)
-{
-	int i;
-
-	for (i = 0; i < prog->n_array; ++i) {
-		if (!gpu_array_requires_device_allocation(&prog->array[i]))
-			continue;
-		p = isl_printer_start_line(p);
-		p = isl_printer_print_str(p, "cudaCheckReturn(cudaFree(dev_");
-		p = isl_printer_print_str(p, prog->array[i].name);
-		p = isl_printer_print_str(p, "));");
-		p = isl_printer_end_line(p);
-	}
-
-	return p;
-}
-
 struct print_code_user {
 	struct cuda_info *cuda;
 	struct gpu_prog *prog;
@@ -691,8 +672,6 @@
 	return p;
 }
 
-=======
->>>>>>> 0882db47
 /* Given a gpu_prog "prog" and the corresponding transformed AST
  * "tree", print the entire CUDA code to "p".
  * "types" collects the types for which a definition has already
