--- conflicted
+++ resolved
@@ -695,15 +695,7 @@
 	struct gpu_prog *prog = tuser->prog;
 	isl_ast_node *tree = tuser->tree;
 
-	p = ppcg_start_block(p);
-	p = ppcg_print_macros(p, tree);
-	p = print_cuda_macros(p);//TODO: Get rid of macros
-	p = gpu_print_local_declarations(p, prog);
-	p = declare_device_arrays(p, prog);
-	p = allocate_device_arrays(p, prog);
 	p = print_host_code(p, prog, tree, cuda);
-	p = free_device_arrays(p, prog);
-	p = ppcg_end_block(p);
 
 	return p;
 }
@@ -727,8 +719,6 @@
 
 	if (!kernel)
 		return isl_printer_free(p);
-
-<<<<<<< HEAD
 
 	header = isl_printer_to_file(isl_printer_get_ctx(p), cuda->kernel_h);
 	header = isl_printer_set_output_format(header, ISL_FORMAT_C);
@@ -740,7 +730,6 @@
 	header = isl_printer_end_line(header);
 
 	isl_printer_free(header);
-
 
 	// Print function call into _host.c
 	p = gpu_print_prog_invocation(p, prog);
@@ -770,10 +759,6 @@
 	fputs(codestr, cuda->kernel_cu);
 	free(codestr);
 
-=======
-	p = print_host_code(p, prog, tree, cuda);
-
->>>>>>> d2ca973d
 	return p;
 }
 
