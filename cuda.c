/*
 * Copyright 2012      Ecole Normale Superieure
 *
 * Use of this software is governed by the MIT license
 *
 * Written by Sven Verdoolaege,
 * Ecole Normale Superieure, 45 rue d’Ulm, 75230 Paris, France
 */

#include <isl/aff.h>
#include <isl/ast.h>

#include "cuda_common.h"
#include "cuda.h"
#include "gpu.h"
#include "gpu_print.h"
#include "print.h"
#include "util.h"

static __isl_give isl_printer *print_cuda_macros(__isl_take isl_printer *p)
{
	const char *macros =
		"#define cudaCheckReturn(ret) \\\n"
		"  do { \\\n"
		"    cudaError_t cudaCheckReturn_e = (ret); \\\n"
		"    if (cudaCheckReturn_e != cudaSuccess) { \\\n"
		"      fprintf(stderr, \"CUDA error: %s\\n\", "
		"cudaGetErrorString(cudaCheckReturn_e)); \\\n"
		"      fflush(stderr); \\\n"
		"    } \\\n"
		"    assert(cudaCheckReturn_e == cudaSuccess); \\\n"
		"  } while(0)\n"
		"#define cudaCheckKernel() \\\n"
		"  do { \\\n"
		"    cudaCheckReturn(cudaGetLastError()); \\\n"
		"  } while(0)\n\n";

	p = isl_printer_print_str(p, macros);
	return p;
}

/* Print a declaration for the device array corresponding to "array" on "p".
 */
static __isl_give isl_printer *declare_device_array(__isl_take isl_printer *p,
	struct gpu_array_info *array)
{
	int i;

	p = isl_printer_start_line(p);
	p = isl_printer_print_str(p, array->type);
	p = isl_printer_print_str(p, " ");
	if (!array->linearize && array->n_index > 1)
		p = isl_printer_print_str(p, "(");
	p = isl_printer_print_str(p, "*dev_");
	p = isl_printer_print_str(p, array->name);
	if (!array->linearize && array->n_index > 1) {
		p = isl_printer_print_str(p, ")");
		for (i = 1; i < array->n_index; i++) {
			p = isl_printer_print_str(p, "[");
			p = isl_printer_print_pw_aff(p, array->bound[i]);
			p = isl_printer_print_str(p, "]");
		}
	}
	p = isl_printer_print_str(p, ";");
	p = isl_printer_end_line(p);

	return p;
}

static __isl_give isl_printer *declare_device_arrays(__isl_take isl_printer *p,
	struct gpu_prog *prog)
{
	int i;

	for (i = 0; i < prog->n_array; ++i) {
		if (!gpu_array_requires_device_allocation(&prog->array[i]))
			continue;

		p = declare_device_array(p, &prog->array[i]);
	}
	p = isl_printer_start_line(p);
	p = isl_printer_end_line(p);
	return p;
}

static __isl_give isl_printer *allocate_device_arrays(
	__isl_take isl_printer *p, struct gpu_prog *prog)
{
	int i;

	for (i = 0; i < prog->n_array; ++i) {
		if (!gpu_array_requires_device_allocation(&prog->array[i]))
			continue;
		p = isl_printer_start_line(p);
		p = isl_printer_print_str(p,
			"cudaCheckReturn(cudaMalloc((void **) &dev_");
		p = isl_printer_print_str(p, prog->array[i].name);
		p = isl_printer_print_str(p, ", ");
		p = gpu_array_info_print_size(p, &prog->array[i], NULL, NULL);
		p = isl_printer_print_str(p, "));");
		p = isl_printer_end_line(p);
	}
	p = isl_printer_start_line(p);
	p = isl_printer_end_line(p);
	return p;
}

/* Print code to "p" for copying "array" from the host to the device
 * in its entirety.  The bounds on the extent of "array" have
 * been precomputed in extract_array_info and are used in
 * gpu_array_info_print_size.
 */
static __isl_give isl_printer *copy_array_to_device(__isl_take isl_printer *p,
	struct gpu_array_info *array)
{
	p = isl_printer_start_line(p);
	p = isl_printer_print_str(p, "cudaCheckReturn(cudaMemcpy(dev_");
	p = isl_printer_print_str(p, array->name);
	p = isl_printer_print_str(p, ", ");

	if (gpu_array_is_scalar(array))
		p = isl_printer_print_str(p, "&");
	p = isl_printer_print_str(p, array->name);
	p = isl_printer_print_str(p, ", ");

	p = gpu_array_info_print_size(p, array);
	p = isl_printer_print_str(p, ", cudaMemcpyHostToDevice));");
	p = isl_printer_end_line(p);

	return p;
}

<<<<<<< HEAD
		p = gpu_array_info_print_size(p, &prog->array[i], NULL, NULL);
		p = isl_printer_print_str(p, ", cudaMemcpyHostToDevice));");
		p = isl_printer_end_line(p);
	}
=======
/* Print code to "p" for copying "array" back from the device to the host
 * in its entirety.  The bounds on the extent of "array" have
 * been precomputed in extract_array_info and are used in
 * gpu_array_info_print_size.
 */
static __isl_give isl_printer *copy_array_from_device(
	__isl_take isl_printer *p, struct gpu_array_info *array)
{
>>>>>>> 4da53527
	p = isl_printer_start_line(p);
	p = isl_printer_print_str(p, "cudaCheckReturn(cudaMemcpy(");
	if (gpu_array_is_scalar(array))
		p = isl_printer_print_str(p, "&");
	p = isl_printer_print_str(p, array->name);
	p = isl_printer_print_str(p, ", dev_");
	p = isl_printer_print_str(p, array->name);
	p = isl_printer_print_str(p, ", ");
	p = gpu_array_info_print_size(p, array);
	p = isl_printer_print_str(p, ", cudaMemcpyDeviceToHost));");
	p = isl_printer_end_line(p);

	return p;
}

static void print_reverse_list(FILE *out, int len, int *list)
{
	int i;

	if (len == 0)
		return;

	fprintf(out, "(");
	for (i = 0; i < len; ++i) {
		if (i)
			fprintf(out, ", ");
		fprintf(out, "%d", list[len - 1 - i]);
	}
	fprintf(out, ")");
}

/* Print the effective grid size as a list of the sizes in each
 * dimension, from innermost to outermost.
 */
static __isl_give isl_printer *print_grid_size(__isl_take isl_printer *p,
	struct ppcg_kernel *kernel)
{
	int i;
	int dim;

	dim = isl_multi_pw_aff_dim(kernel->grid_size, isl_dim_set);
	if (dim == 0)
		return p;

	p = isl_printer_print_str(p, "(");
	for (i = dim - 1; i >= 0; --i) {
		isl_pw_aff *bound;

		bound = isl_multi_pw_aff_get_pw_aff(kernel->grid_size, i);
		p = isl_printer_print_pw_aff(p, bound);
		isl_pw_aff_free(bound);

		if (i > 0)
			p = isl_printer_print_str(p, ", ");
	}

	p = isl_printer_print_str(p, ")");

	return p;
}

/* Print the grid definition.
 */
static __isl_give isl_printer *print_grid(__isl_take isl_printer *p,
	struct ppcg_kernel *kernel)
{
	p = isl_printer_start_line(p);
	p = isl_printer_print_str(p, "dim3 k");
	p = isl_printer_print_int(p, kernel->id);
	p = isl_printer_print_str(p, "_dimGrid");
	p = print_grid_size(p, kernel);
	p = isl_printer_print_str(p, ";");
	p = isl_printer_end_line(p);

	return p;
}

/* Print the arguments to a kernel declaration or call.  If "types" is set,
 * then print a declaration (including the types of the arguments).
 *
 * The arguments are printed in the following order
 * - the arrays accessed by the kernel
 * - the parameters
 * - the host loop iterators
 */
static __isl_give isl_printer *print_kernel_arguments(__isl_take isl_printer *p,
	struct gpu_prog *prog, struct ppcg_kernel *kernel, int types)
{
	int i, n;
	int first = 1;
	unsigned nparam;
	isl_space *space;
	const char *type;

	for (i = 0; i < prog->n_array; ++i) {
		int required;

		required = ppcg_kernel_requires_array_argument(kernel, i);
		if (required < 0)
			return isl_printer_free(p);
		if (!required)
			continue;

		if (!first)
			p = isl_printer_print_str(p, ", ");

		if (types)
			p = gpu_array_info_print_declaration_argument(
				p, &prog->array[i], NULL, NULL, NULL);
		else
			p = gpu_array_info_print_call_argument(p,
				&prog->array[i]);

		first = 0;
	}

	space = isl_union_set_get_space(kernel->arrays);
	nparam = isl_space_dim(space, isl_dim_param);
	for (i = 0; i < nparam; ++i) {
		const char *name;

		name = isl_space_get_dim_name(space, isl_dim_param, i);

		if (!first)
			p = isl_printer_print_str(p, ", ");
		if (types)
			p = isl_printer_print_str(p, "int ");
		p = isl_printer_print_str(p, name);

		first = 0;
	}
	isl_space_free(space);

	n = isl_space_dim(kernel->space, isl_dim_set);
	type = isl_options_get_ast_iterator_type(prog->ctx);
	for (i = 0; i < n; ++i) {
		const char *name;

		if (!first)
			p = isl_printer_print_str(p, ", ");
		name = isl_space_get_dim_name(kernel->space, isl_dim_set, i);
		if (types) {
			p = isl_printer_print_str(p, type);
			p = isl_printer_print_str(p, " ");
		}
		p = isl_printer_print_str(p, name);

		first = 0;
	}

	return p;
}

/* Print the header of the given kernel.
 */
static __isl_give isl_printer *print_kernel_header(__isl_take isl_printer *p,
	struct gpu_prog *prog, struct ppcg_kernel *kernel)
{
	p = isl_printer_start_line(p);
	p = isl_printer_print_str(p, "__global__ void kernel");
	p = isl_printer_print_int(p, kernel->id);
	p = isl_printer_print_str(p, "(");
	p = print_kernel_arguments(p, prog, kernel, 1);
	p = isl_printer_print_str(p, ")");

	return p;
}

/* Print the header of the given kernel to both gen->cuda.kernel_h
 * and gen->cuda.kernel_c.
 */
static void print_kernel_headers(struct gpu_prog *prog,
	struct ppcg_kernel *kernel, struct cuda_info *cuda)
{
	isl_printer *p;

	p = isl_printer_to_file(prog->ctx, cuda->kernel_h);
	p = isl_printer_set_output_format(p, ISL_FORMAT_C);
	p = print_kernel_header(p, prog, kernel);
	p = isl_printer_print_str(p, ";");
	p = isl_printer_end_line(p);
	isl_printer_free(p);

	p = isl_printer_to_file(prog->ctx, cuda->kernel_c);
	p = isl_printer_set_output_format(p, ISL_FORMAT_C);
	p = print_kernel_header(p, prog, kernel);
	p = isl_printer_end_line(p);
	isl_printer_free(p);
}

static void print_indent(FILE *dst, int indent)
{
	fprintf(dst, "%*s", indent, "");
}

/* Print a list of iterators of type "type" with names "ids" to "out".
 * Each iterator is assigned one of the cuda identifiers in cuda_dims.
 * In particular, the last iterator is assigned the x identifier
 * (the first in the list of cuda identifiers).
 */
static void print_iterators(FILE *out, const char *type,
	__isl_keep isl_id_list *ids, const char *cuda_dims[])
{
	int i, n;

	n = isl_id_list_n_id(ids);
	if (n <= 0)
		return;
	print_indent(out, 4);
	fprintf(out, "%s ", type);
	for (i = 0; i < n; ++i) {
		isl_id *id;

		if (i)
			fprintf(out, ", ");
		id = isl_id_list_get_id(ids, i);
		fprintf(out, "%s = %s", isl_id_get_name(id),
			cuda_dims[n - 1 - i]);
		isl_id_free(id);
	}
	fprintf(out, ";\n");
}

static void print_kernel_iterators(FILE *out, struct ppcg_kernel *kernel)
{
	isl_ctx *ctx = isl_ast_node_get_ctx(kernel->tree);
	const char *type;
	const char *block_dims[] = { "blockIdx.x", "blockIdx.y" };
	const char *thread_dims[] = { "threadIdx.x", "threadIdx.y",
					"threadIdx.z" };

	type = isl_options_get_ast_iterator_type(ctx);

	print_iterators(out, type, kernel->block_ids, block_dims);
	print_iterators(out, type, kernel->thread_ids, thread_dims);
}

static __isl_give isl_printer *print_kernel_var(__isl_take isl_printer *p,
	struct ppcg_kernel_var *var)
{
	int j;

	p = isl_printer_start_line(p);
	if (var->type == ppcg_access_shared)
		p = isl_printer_print_str(p, "__shared__ ");
	p = isl_printer_print_str(p, var->array->type);
	p = isl_printer_print_str(p, " ");
	p = isl_printer_print_str(p,  var->name);
	for (j = 0; j < var->array->n_index; ++j) {
		isl_val *v;

		p = isl_printer_print_str(p, "[");
		v = isl_vec_get_element_val(var->size, j);
		p = isl_printer_print_val(p, v);
		isl_val_free(v);
		p = isl_printer_print_str(p, "]");
	}
	p = isl_printer_print_str(p, ";");
	p = isl_printer_end_line(p);

	return p;
}

static __isl_give isl_printer *print_kernel_vars(__isl_take isl_printer *p,
	struct ppcg_kernel *kernel)
{
	int i;

	for (i = 0; i < kernel->n_var; ++i)
		p = print_kernel_var(p, &kernel->var[i]);

	return p;
}

/* Print a sync statement.
 */
static __isl_give isl_printer *print_sync(__isl_take isl_printer *p,
	struct ppcg_kernel_stmt *stmt)
{
	p = isl_printer_start_line(p);
	p = isl_printer_print_str(p, "__syncthreads();");
	p = isl_printer_end_line(p);

	return p;
}

/* This function is called for each user statement in the AST,
 * i.e., for each kernel body statement, copy statement or sync statement.
 */
static __isl_give isl_printer *print_kernel_stmt(__isl_take isl_printer *p,
	__isl_take isl_ast_print_options *print_options,
	__isl_keep isl_ast_node *node, void *user)
{
	isl_id *id;
	struct ppcg_kernel_stmt *stmt;

	id = isl_ast_node_get_annotation(node);
	stmt = isl_id_get_user(id);
	isl_id_free(id);

	isl_ast_print_options_free(print_options);

	switch (stmt->type) {
	case ppcg_kernel_copy:
		return ppcg_kernel_print_copy(p, stmt);
	case ppcg_kernel_sync:
		return print_sync(p, stmt);
	case ppcg_kernel_domain:
		return ppcg_kernel_print_domain(p, stmt);
	}

	return p;
}

static void print_kernel(struct gpu_prog *prog, struct ppcg_kernel *kernel,
	struct cuda_info *cuda)
{
	isl_ctx *ctx = isl_ast_node_get_ctx(kernel->tree);
	isl_ast_print_options *print_options;
	isl_printer *p;

	print_kernel_headers(prog, kernel, cuda);
	fprintf(cuda->kernel_c, "{\n");
	print_kernel_iterators(cuda->kernel_c, kernel);

	p = isl_printer_to_file(ctx, cuda->kernel_c);
	p = isl_printer_set_output_format(p, ISL_FORMAT_C);
	p = isl_printer_indent(p, 4);

	p = print_kernel_vars(p, kernel);
	p = isl_printer_end_line(p);
	p = gpu_print_macros(p, kernel->tree);

	print_options = isl_ast_print_options_alloc(ctx);
	print_options = isl_ast_print_options_set_print_user(print_options,
						    &print_kernel_stmt, NULL);
	p = isl_ast_node_print(kernel->tree, p, print_options);
	isl_printer_free(p);

	fprintf(cuda->kernel_c, "}\n");
}

/* Print a statement for copying an array to or from the device.
 * The statement identifier is called "to_device_<array name>" or
 * "from_device_<array name>" and its user pointer points
 * to the gpu_array_info of the array that needs to be copied.
 *
 * Extract the array from the identifier and call
 * copy_array_to_device or copy_array_from_device.
 */
static __isl_give isl_printer *print_to_from_device(__isl_take isl_printer *p,
	__isl_keep isl_ast_node *node, struct gpu_prog *prog)
{
	isl_ast_expr *expr, *arg;
	isl_id *id;
	const char *name;
	struct gpu_array_info *array;

	expr = isl_ast_node_user_get_expr(node);
	arg = isl_ast_expr_get_op_arg(expr, 0);
	id = isl_ast_expr_get_id(arg);
	name = isl_id_get_name(id);
	array = isl_id_get_user(id);
	isl_id_free(id);
	isl_ast_expr_free(arg);
	isl_ast_expr_free(expr);

	if (!name)
		array = NULL;
	if (!array)
		return isl_printer_free(p);

	if (!prefixcmp(name, "to_device"))
		return copy_array_to_device(p, array);
	else
		return copy_array_from_device(p, array);
}

struct print_host_user_data {
	struct cuda_info *cuda;
	struct gpu_prog *prog;
};

/* Print the user statement of the host code to "p".
 *
 * The host code may contain original user statements, kernel launches and
 * statements that copy data to/from the device.
 * The original user statements and the kernel launches have
 * an associated annotation, while the data copy statements do not.
 * The latter are handled by print_to_from_device.
 * The annotation on the user statements is called "user".
 *
 * In case of a kernel launch, print a block of statements that
 * defines the grid and the block and then launches the kernel.
 */
static __isl_give isl_printer *print_host_user(__isl_take isl_printer *p,
	__isl_take isl_ast_print_options *print_options,
	__isl_keep isl_ast_node *node, void *user)
{
	isl_id *id;
	int is_user;
	struct ppcg_kernel *kernel;
	struct ppcg_kernel_stmt *stmt;
	struct print_host_user_data *data;

	isl_ast_print_options_free(print_options);

	data = (struct print_host_user_data *) user;

	id = isl_ast_node_get_annotation(node);
	if (!id)
		return print_to_from_device(p, node, data->prog);

	is_user = !strcmp(isl_id_get_name(id), "user");
	kernel = is_user ? NULL : isl_id_get_user(id);
	stmt = is_user ? isl_id_get_user(id) : NULL;
	isl_id_free(id);

	if (is_user)
		return ppcg_kernel_print_domain(p, stmt);

	p = isl_printer_start_line(p);
	p = isl_printer_print_str(p, "{");
	p = isl_printer_end_line(p);
	p = isl_printer_indent(p, 2);

	p = isl_printer_start_line(p);
	p = isl_printer_print_str(p, "dim3 k");
	p = isl_printer_print_int(p, kernel->id);
	p = isl_printer_print_str(p, "_dimBlock");
	print_reverse_list(isl_printer_get_file(p),
				kernel->n_block, kernel->block_dim);
	p = isl_printer_print_str(p, ";");
	p = isl_printer_end_line(p);

	p = print_grid(p, kernel);

	p = isl_printer_start_line(p);
	p = isl_printer_print_str(p, "kernel");
	p = isl_printer_print_int(p, kernel->id);
	p = isl_printer_print_str(p, " <<<k");
	p = isl_printer_print_int(p, kernel->id);
	p = isl_printer_print_str(p, "_dimGrid, k");
	p = isl_printer_print_int(p, kernel->id);
	p = isl_printer_print_str(p, "_dimBlock>>> (");
	p = print_kernel_arguments(p, data->prog, kernel, 0);
	p = isl_printer_print_str(p, ");");
	p = isl_printer_end_line(p);

	p = isl_printer_start_line(p);
	p = isl_printer_print_str(p, "cudaCheckKernel();");
	p = isl_printer_end_line(p);

	p = isl_printer_indent(p, -2);
	p = isl_printer_start_line(p);
	p = isl_printer_print_str(p, "}");
	p = isl_printer_end_line(p);

	p = isl_printer_start_line(p);
	p = isl_printer_end_line(p);

	print_kernel(data->prog, kernel, data->cuda);

	return p;
}

static __isl_give isl_printer *print_host_code(__isl_take isl_printer *p,
	struct gpu_prog *prog, __isl_keep isl_ast_node *tree,
	struct cuda_info *cuda)
{
	isl_ast_print_options *print_options;
	isl_ctx *ctx = isl_ast_node_get_ctx(tree);
	struct print_host_user_data data = { cuda, prog };

	print_options = isl_ast_print_options_alloc(ctx);
	print_options = isl_ast_print_options_set_print_user(print_options,
						&print_host_user, &data);

	p = gpu_print_macros(p, tree);
	p = isl_ast_node_print(tree, p, print_options);

	return p;
}

<<<<<<< HEAD
/* For each array that needs to be copied out (based on prog->copy_out),
 * copy the contents back from the GPU to the host.
 *
 * If any element of a given array appears in prog->copy_out, then its
 * entire extent is in prog->copy_out.  The bounds on this extent have
 * been precomputed in extract_array_info and are used in
 * gpu_array_info_print_size.
 */
static __isl_give isl_printer *copy_arrays_from_device(
	__isl_take isl_printer *p, struct gpu_prog *prog)
{
	int i;
	isl_union_set *copy_out;
	copy_out = isl_union_set_copy(prog->copy_out);

	for (i = 0; i < prog->n_array; ++i) {
		isl_space *space;
		isl_set *copy_out_i;
		int empty;

		space = isl_space_copy(prog->array[i].space);
		copy_out_i = isl_union_set_extract_set(copy_out, space);
		empty = isl_set_plain_is_empty(copy_out_i);
		isl_set_free(copy_out_i);
		if (empty)
			continue;

		p = isl_printer_start_line(p);
		p = isl_printer_print_str(p, "cudaCheckReturn(cudaMemcpy(");
		if (gpu_array_is_scalar(&prog->array[i]))
			p = isl_printer_print_str(p, "&");
		p = isl_printer_print_str(p, prog->array[i].name);
		p = isl_printer_print_str(p, ", dev_");
		p = isl_printer_print_str(p, prog->array[i].name);
		p = isl_printer_print_str(p, ", ");
		p = gpu_array_info_print_size(p, &prog->array[i], NULL, NULL);
		p = isl_printer_print_str(p, ", cudaMemcpyDeviceToHost));");
		p = isl_printer_end_line(p);
	}

	isl_union_set_free(copy_out);
	p = isl_printer_start_line(p);
	p = isl_printer_end_line(p);
	return p;
}

=======
>>>>>>> 4da53527
static __isl_give isl_printer *free_device_arrays(__isl_take isl_printer *p,
	struct gpu_prog *prog)
{
	int i;

	for (i = 0; i < prog->n_array; ++i) {
		if (!gpu_array_requires_device_allocation(&prog->array[i]))
			continue;
		p = isl_printer_start_line(p);
		p = isl_printer_print_str(p, "cudaCheckReturn(cudaFree(dev_");
		p = isl_printer_print_str(p, prog->array[i].name);
		p = isl_printer_print_str(p, "));");
		p = isl_printer_end_line(p);
	}

	return p;
}

/* Given a gpu_prog "prog" and the corresponding transformed AST
 * "tree", print the entire CUDA code to "p".
 * "types" collects the types for which a definition has already
 * been printed.
 */
static __isl_give isl_printer *print_cuda(__isl_take isl_printer *p,
	struct gpu_prog *prog, __isl_keep isl_ast_node *tree,
	struct gpu_types *types, void *user)
{
	struct cuda_info *cuda = user;
	isl_printer *kernel;

	kernel = isl_printer_to_file(isl_printer_get_ctx(p), cuda->kernel_c);
	kernel = isl_printer_set_output_format(kernel, ISL_FORMAT_C);
	kernel = gpu_print_types(kernel, types, prog);
	isl_printer_free(kernel);

	if (!kernel)
		return isl_printer_free(p);

	p = ppcg_start_block(p);

	p = print_cuda_macros(p);

	p = gpu_print_local_declarations(p, prog);
	p = declare_device_arrays(p, prog);
	p = allocate_device_arrays(p, prog);

	p = print_host_code(p, prog, tree, cuda);

	p = free_device_arrays(p, prog);

	p = ppcg_end_block(p);

	return p;
}

/* Transform the code in the file called "input" by replacing
 * all scops by corresponding CUDA code.
 * The names of the output files are derived from "input".
 *
 * We let generate_gpu do all the hard work and then let it call
 * us back for printing the AST in print_cuda.
 *
 * To prepare for this printing, we first open the output files
 * and we close them after generate_gpu has finished.
 */
int generate_cuda(isl_ctx *ctx, struct ppcg_options *options,
	const char *input)
{
	struct cuda_info cuda;
	int r;

	cuda_open_files(&cuda, input);

	r = generate_gpu(
		ctx, input, cuda.host_c, options, &print_cuda, &cuda, NULL, 1);

	cuda_close_files(&cuda);

	return r;
}<|MERGE_RESOLUTION|>--- conflicted
+++ resolved
@@ -123,19 +123,13 @@
 	p = isl_printer_print_str(p, array->name);
 	p = isl_printer_print_str(p, ", ");
 
-	p = gpu_array_info_print_size(p, array);
+		p = gpu_array_info_print_size(p, array, NULL, NULL);
 	p = isl_printer_print_str(p, ", cudaMemcpyHostToDevice));");
 	p = isl_printer_end_line(p);
 
 	return p;
 }
 
-<<<<<<< HEAD
-		p = gpu_array_info_print_size(p, &prog->array[i], NULL, NULL);
-		p = isl_printer_print_str(p, ", cudaMemcpyHostToDevice));");
-		p = isl_printer_end_line(p);
-	}
-=======
 /* Print code to "p" for copying "array" back from the device to the host
  * in its entirety.  The bounds on the extent of "array" have
  * been precomputed in extract_array_info and are used in
@@ -144,7 +138,6 @@
 static __isl_give isl_printer *copy_array_from_device(
 	__isl_take isl_printer *p, struct gpu_array_info *array)
 {
->>>>>>> 4da53527
 	p = isl_printer_start_line(p);
 	p = isl_printer_print_str(p, "cudaCheckReturn(cudaMemcpy(");
 	if (gpu_array_is_scalar(array))
@@ -629,55 +622,6 @@
 	return p;
 }
 
-<<<<<<< HEAD
-/* For each array that needs to be copied out (based on prog->copy_out),
- * copy the contents back from the GPU to the host.
- *
- * If any element of a given array appears in prog->copy_out, then its
- * entire extent is in prog->copy_out.  The bounds on this extent have
- * been precomputed in extract_array_info and are used in
- * gpu_array_info_print_size.
- */
-static __isl_give isl_printer *copy_arrays_from_device(
-	__isl_take isl_printer *p, struct gpu_prog *prog)
-{
-	int i;
-	isl_union_set *copy_out;
-	copy_out = isl_union_set_copy(prog->copy_out);
-
-	for (i = 0; i < prog->n_array; ++i) {
-		isl_space *space;
-		isl_set *copy_out_i;
-		int empty;
-
-		space = isl_space_copy(prog->array[i].space);
-		copy_out_i = isl_union_set_extract_set(copy_out, space);
-		empty = isl_set_plain_is_empty(copy_out_i);
-		isl_set_free(copy_out_i);
-		if (empty)
-			continue;
-
-		p = isl_printer_start_line(p);
-		p = isl_printer_print_str(p, "cudaCheckReturn(cudaMemcpy(");
-		if (gpu_array_is_scalar(&prog->array[i]))
-			p = isl_printer_print_str(p, "&");
-		p = isl_printer_print_str(p, prog->array[i].name);
-		p = isl_printer_print_str(p, ", dev_");
-		p = isl_printer_print_str(p, prog->array[i].name);
-		p = isl_printer_print_str(p, ", ");
-		p = gpu_array_info_print_size(p, &prog->array[i], NULL, NULL);
-		p = isl_printer_print_str(p, ", cudaMemcpyDeviceToHost));");
-		p = isl_printer_end_line(p);
-	}
-
-	isl_union_set_free(copy_out);
-	p = isl_printer_start_line(p);
-	p = isl_printer_end_line(p);
-	return p;
-}
-
-=======
->>>>>>> 4da53527
 static __isl_give isl_printer *free_device_arrays(__isl_take isl_printer *p,
 	struct gpu_prog *prog)
 {
