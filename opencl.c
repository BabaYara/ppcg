--- conflicted
+++ resolved
@@ -298,12 +298,8 @@
 	if (need_lower_bound)
 		p = ppcg_print_macro(isl_ast_op_max, p);
 
-<<<<<<< HEAD
-	p = isl_ast_expr_print_macros(array->bound_expr, p);
+	p = ppcg_ast_expr_print_macros(array->bound_expr, p);
 	if (opencl->options->target == PPCG_TARGET_OPENCL) {
-=======
-	p = ppcg_ast_expr_print_macros(array->bound_expr, p);
->>>>>>> a7ad7d94
 	p = ppcg_start_block(p);
 
 	p = isl_printer_start_line(p);
