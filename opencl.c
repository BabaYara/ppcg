/*
 * Copyright 2013      Ecole Normale Superieure
 *
 * Use of this software is governed by the MIT license
 *
 * Written by Sven Verdoolaege and Riyadh Baghdadi,
 * Ecole Normale Superieure, 45 rue d’Ulm, 75230 Paris, France
 */

#include <ctype.h>
#include <limits.h>
#include <string.h>

#include <isl/aff.h>
#include <isl/ast.h>

#include "opencl.h"
#include "gpu_print.h"
#include "gpu.h"
#include "ppcg.h"
#include "print.h"
#include "schedule.h"
#include "util.h"

#define min(a, b)  (((a) < (b)) ? (a) : (b))
#define max(a, b)  (((a) > (b)) ? (a) : (b))

/* options are the global options passed to generate_opencl.
 * input is the name of the input file.
 * output is the user-specified output file name and may be NULL
 *	if not specified by the user.
 * kernel_c_name is the name of the kernel_c file.
 * kprinter is an isl_printer for the kernel file.
 * host_c is the generated source file for the host code.  kernel_c is
 * the generated source file for the kernel.
 */
struct opencl_info {
	struct ppcg_options *options;
	const char *input;
	const char *output;
	char kernel_c_name[PATH_MAX];

	isl_printer *kprinter;

	FILE *host_c;
	FILE *kernel_c;
};

/* Open the file called "name" for writing or print an error message.
 */
static FILE *open_or_croak(const char *name)
{
	FILE *file;

	file = fopen(name, "w");
	if (!file)
		fprintf(stderr, "Failed to open \"%s\" for writing\n", name);
	return file;
}

/* Open the host .c file and the kernel .h and .cl files for writing.
 * Their names are derived from info->output (or info->input if
 * the user did not specify an output file name).
 * Add the necessary includes to these files, including those specified
 * by the user.
 *
 * Return 0 on success and -1 on failure.
 */
static int opencl_open_files(struct opencl_info *info)
{
	char name[PATH_MAX];
	int i;
	int len;

	if (info->output) {
		const char *ext;

		ext = strrchr(info->output, '.');
		len = ext ? ext - info->output : strlen(info->output);
		memcpy(name, info->output, len);

		info->host_c = open_or_croak(info->output);
	} else {
		len = ppcg_extract_base_name(name, info->input);

		strcpy(name + len, "_host.c");
		info->host_c = open_or_croak(name);
	}

	memcpy(info->kernel_c_name, name, len);
	strcpy(info->kernel_c_name + len, "_kernel.cl");
	info->kernel_c = open_or_croak(info->kernel_c_name);

	if (!info->host_c || !info->kernel_c)
		return -1;

	fprintf(info->host_c, "#include <assert.h>\n");
	fprintf(info->host_c, "#include <stdio.h>\n");
	if (info->options->opencl_embed_kernel_code) {
		fprintf(info->host_c, "#include \"%s\"\n\n",
			info->kernel_c_name);
	}

	fprintf(info->host_c, "#include <prl.h>\n");
	for (i = 0; i < info->options->opencl_n_include_file; ++i) {
		info->kprinter = isl_printer_print_str(info->kprinter,
					"#include <");
		info->kprinter = isl_printer_print_str(info->kprinter,
					info->options->opencl_include_files[i]);
		info->kprinter = isl_printer_print_str(info->kprinter, ">\n");
	}

	if (!info->options->opencl_native_expr) {
		info->kprinter = isl_printer_print_str(info->kprinter,
			"\n"
			"/** floored division (round to negative infinity),\n"
			"    potentially called by ppcg generated code      */\n"
			"int __ppcg_floord(int n, uint d)\n"
			"{\n"
			"    if (n<0)\n"
			"        return -((-n+d-1)/d);\n"
			"    return n/d;\n"
			"}\n"
			"\n");
	}

	return 0;
}

/* Write text to a file and escape some special characters that would break a
 * C string.
 */
static void opencl_print_escaped(const char *str, const char *end, FILE *file)
{
	const char *prev = str;

	while ((str = strpbrk(prev, "\"\\")) && str < end) {
		fwrite(prev, 1, str - prev, file);
		fprintf(file, "\\%c", *str);
		prev = str + 1;
	}

	if (*prev)
		fwrite(prev, 1, end - prev, file);
}

/* Write text to a file as a C string literal.
 *
 * This function also prints any characters after the last newline, although
 * normally the input string should end with a newline.
 */
static void opencl_print_as_c_string(const char *str, FILE *file)
{
	const char *prev = str;

	while ((str = strchr(prev, '\n'))) {
		fprintf(file, "\n\"");
		opencl_print_escaped(prev, str, file);
		fprintf(file, "\\n\"");

		prev = str + 1;
	}

	if (*prev) {
		fprintf(file, "\n\"");
		opencl_print_escaped(prev, prev + strlen(prev), file);
		fprintf(file, "\"");
	}
}

/* Write the code that we have accumulated in the kernel isl_printer to the
 * kernel.cl file.  If the opencl_embed_kernel_code option has been set, print
 * the code as a C string literal.  Start that string literal with an empty
 * line, such that line numbers reported by the OpenCL C compiler match those
 * of the kernel file.
 *
 * Return 0 on success and -1 on failure.
 */
static int opencl_write_kernel_file(struct opencl_info *opencl)
{
	char *raw = isl_printer_get_str(opencl->kprinter);

	if (!raw)
		return -1;

	if (opencl->options->opencl_embed_kernel_code) {
		fprintf(opencl->kernel_c,
			"static const char kernel_code[] = \"\\n\"");
		opencl_print_as_c_string(raw, opencl->kernel_c);
		fprintf(opencl->kernel_c, ";\n");
	} else
		fprintf(opencl->kernel_c, "%s", raw);

	free(raw);

	return 0;
}

/* Close all output files.  Write the kernel contents to the kernel file before
 * closing it.
 *
 * Return 0 on success and -1 on failure.
 */
static int opencl_close_files(struct opencl_info *info)
{
	int r = 0;

	if (info->kernel_c) {
		r = opencl_write_kernel_file(info);
		fclose(info->kernel_c);
	}
	if (info->host_c)
		fclose(info->host_c);

	return r;
}

static __isl_give isl_printer *opencl_declare_device_arrays(
	__isl_take isl_printer *p, struct gpu_prog *prog, struct opencl_info *info)
{
	int i;

	for (i = 0; i < prog->n_array; ++i) {
		if (!gpu_array_requires_device_allocation(&prog->array[i]))
			continue;
		p = isl_printer_start_line(p);
		p = isl_printer_print_str(p, "prl_cl_mem dev_");
		p = isl_printer_print_str(p, prog->array[i].name);
		p = isl_printer_print_str(p, ";");
		p = isl_printer_end_line(p);
	}
	p = isl_printer_start_line(p);
	p = isl_printer_end_line(p);
	return p;
}

/* Given an array, check whether its positive size guard expression is
 * trivial.
 */
static int is_array_positive_size_guard_trivial(struct gpu_array_info *array)
{
	isl_set *guard;
	int is_trivial;

	guard = gpu_array_positive_size_guard(array);
	is_trivial = isl_set_plain_is_universe(guard);
	isl_set_free(guard);
	return is_trivial;
}

/* Allocate a device array for "array'.
 *
 * Emit a max-expression to ensure the device array can contain at least one
 * element if the array's positive size guard expression is not trivial.
 *
 * If the opencl-pencil-runtime option is given, we pass the array as a host
 * pointer to opencl_create_device_buffer if the needs_ptr flag is nonzero.
 */
static __isl_give isl_printer *allocate_device_array(__isl_take isl_printer *p,
	struct gpu_array_info *array, int needs_ptr, struct opencl_info *info,
	__isl_keep isl_ast_build *build,
	__isl_keep isl_ast_print_options *print_options)
{
	int need_lower_bound;
	p = ppcg_start_block(p);

	p = isl_printer_start_line(p);
	p = isl_printer_print_str(p, "size_t ");
	p = isl_printer_print_str(p, array->name);
	p = isl_printer_print_str(p, "_size = ");
	p = gpu_array_info_print_size(p, array, build, print_options);
	p = isl_printer_print_str(p, ";");
	p = isl_printer_end_line(p);

	need_lower_bound = !is_array_positive_size_guard_trivial(array);
	if (need_lower_bound) {
		p = isl_printer_start_line(p);
		p = isl_printer_print_str(p, "if (");
		p = isl_printer_print_str(p, array->name);
		p = isl_printer_print_str(p, "_size < sizeof(");
		p = isl_printer_print_str(p, array->type);
		p = isl_printer_print_str(p, ")) ");
		p = isl_printer_print_str(p, array->name);
		p = isl_printer_print_str(p, "_size = sizeof(");
		p = isl_printer_print_str(p, array->type);
		p = isl_printer_print_str(p, ");");
		p = isl_printer_end_line(p);
	}

	p = isl_printer_start_line(p);
	p = isl_printer_print_str(p, "dev_");
	p = isl_printer_print_str(p, array->name);
	p = isl_printer_print_str(p, " = prl_create_device_buffer(");
	p = isl_printer_print_str(p, "CL_MEM_READ_WRITE, ");
	p = isl_printer_print_str(p, array->name);
	p = isl_printer_print_str(p, "_size, ");
	if (needs_ptr) {
		p = isl_printer_print_str(p, "(void*) &");
		p = isl_printer_print_str(p, array->name);
	}
	else
		p = isl_printer_print_str(p, "NULL");
	p = isl_printer_print_str(p, ");");
	p = isl_printer_end_line(p);

	p = ppcg_end_block(p);

	return p;
}

/* Allocate accessed device arrays.
 */
static __isl_give isl_printer *opencl_allocate_device_arrays(
	__isl_take isl_printer *p, struct gpu_prog *prog, struct opencl_info *info,
	__isl_keep isl_ast_build *build,
	__isl_keep isl_ast_print_options *print_options)
{
	int i;

	for (i = 0; i < prog->n_array; ++i) {
		struct gpu_array_info *array = &prog->array[i];
		isl_space *space;
		isl_set *read_i;
		int empty;

		if (!gpu_array_requires_device_allocation(array))
			continue;

		space = isl_space_copy(array->space);
		read_i = isl_union_set_extract_set(prog->copy_in, space);
		empty = isl_set_plain_is_empty(read_i);
		isl_set_free(read_i);

		p = allocate_device_array(p, array, !empty, info, build, print_options);
	}
	p = isl_printer_start_line(p);
	p = isl_printer_end_line(p);
	return p;
}

/* Print a call to the OpenCL or libprl function which sets
 * the arguments of the kernel.  arg_name and arg_index are the name and the
 * index of the kernel argument.  The index of the leftmost argument of
 * the kernel is 0 whereas the index of the rightmost argument of the kernel
 * is n - 1, where n is the total number of the kernel arguments.
 * read_only_scalar is a boolean that indicates whether the argument is a read
 * only scalar.
 */
static __isl_give isl_printer *opencl_set_kernel_argument(
	__isl_take isl_printer *p, struct opencl_info *info, int kernel_id,
	const char *arg_name, int arg_index, int read_only_scalar)
{
	p = isl_printer_start_line(p);
	p = isl_printer_print_str(p, "prl_set_kernel_arg(");
	p = isl_printer_print_str(p, "kernel");
	p = isl_printer_print_int(p, kernel_id);
	p = isl_printer_print_str(p, ", ");
	p = isl_printer_print_int(p, arg_index);
	p = isl_printer_print_str(p, ", sizeof(");

	if (read_only_scalar) {
		p = isl_printer_print_str(p, arg_name);
		p = isl_printer_print_str(p, "), &");
	} else
		p = isl_printer_print_str(p, "cl_mem), (void *) &dev_");

	p = isl_printer_print_str(p, arg_name);

	if (read_only_scalar)
		p = isl_printer_print_str(p, ", 0");
	else
		p = isl_printer_print_str(p, ", 1");

	p = isl_printer_print_str(p, ");");
	p = isl_printer_end_line(p);

	return p;
}

/* Print the block sizes as a list of the sizes in each
 * dimension.
 */
static __isl_give isl_printer *opencl_print_block_sizes(
	__isl_take isl_printer *p, struct ppcg_kernel *kernel)
{
	int i;

	if (kernel->n_block > 0)
		for (i = 0; i < kernel->n_block; ++i) {
			if (i)
				p = isl_printer_print_str(p, ", ");
			p = isl_printer_print_int(p, kernel->block_dim[i]);
		}
	else
		p = isl_printer_print_str(p, "1");

	return p;
}

/* Set the arguments of the OpenCL kernel by printing a call to the OpenCL
 * clSetKernelArg() function for each kernel argument.
 */
static __isl_give isl_printer *opencl_set_kernel_arguments(
	__isl_take isl_printer *p, struct gpu_prog *prog,
	struct ppcg_kernel *kernel, struct opencl_info *info)
{
	int i, n, ro;
	unsigned nparam;
	isl_space *space;
	int arg_index = 0;

	for (i = 0; i < prog->n_array; ++i) {
		int required;

		required = ppcg_kernel_requires_array_argument(kernel, i);
		if (required < 0)
			return isl_printer_free(p);
		if (!required)
			continue;
		ro = gpu_array_is_read_only_scalar(&prog->array[i]);
		opencl_set_kernel_argument(
			p, info, kernel->id, prog->array[i].name, arg_index, ro);
		arg_index++;
	}

	space = isl_union_set_get_space(kernel->arrays);
	nparam = isl_space_dim(space, isl_dim_param);
	for (i = 0; i < nparam; ++i) {
		const char *name;

		name = isl_space_get_dim_name(space, isl_dim_param, i);
		opencl_set_kernel_argument(p, info, kernel->id, name, arg_index, 1);
		arg_index++;
	}
	isl_space_free(space);

	n = isl_space_dim(kernel->space, isl_dim_set);
	for (i = 0; i < n; ++i) {
		const char *name;

		name = isl_space_get_dim_name(kernel->space, isl_dim_set, i);
		opencl_set_kernel_argument(p, info, kernel->id, name, arg_index, 1);
		arg_index++;
	}

	return p;
}

/* Print the arguments to a kernel declaration or call.  If "types" is set,
 * then print a declaration (including the types of the arguments).
 *
 * The arguments are printed in the following order
 * - the arrays accessed by the kernel
 * - the parameters
 * - the host loop iterators
 */
static __isl_give isl_printer *opencl_print_kernel_arguments(
	__isl_take isl_printer *p, struct gpu_prog *prog,
	struct ppcg_kernel *kernel, int types, __isl_keep isl_ast_build *build,
	__isl_keep isl_ast_print_options *print_options)
{
	int i, n;
	int first = 1;
	unsigned nparam;
	isl_space *space;
	const char *type;

	for (i = 0; i < prog->n_array; ++i) {
		int required;

		required = ppcg_kernel_requires_array_argument(kernel, i);
		if (required < 0)
			return isl_printer_free(p);
		if (!required)
			continue;

		if (!first)
			p = isl_printer_print_str(p, ", ");

		if (types)
			p = gpu_array_info_print_declaration_argument(
				p, &prog->array[i], "__global", build, print_options);
		else
			p = gpu_array_info_print_call_argument(p,
				&prog->array[i]);

		first = 0;
	}

	space = isl_union_set_get_space(kernel->arrays);
	nparam = isl_space_dim(space, isl_dim_param);
	for (i = 0; i < nparam; ++i) {
		const char *name;

		name = isl_space_get_dim_name(space, isl_dim_param, i);

		if (!first)
			p = isl_printer_print_str(p, ", ");
		if (types)
			p = isl_printer_print_str(p, "int ");
		p = isl_printer_print_str(p, name);

		first = 0;
	}
	isl_space_free(space);

	n = isl_space_dim(kernel->space, isl_dim_set);
	type = isl_options_get_ast_iterator_type(prog->ctx);
	for (i = 0; i < n; ++i) {
		const char *name;

		if (!first)
			p = isl_printer_print_str(p, ", ");
		name = isl_space_get_dim_name(kernel->space, isl_dim_set, i);
		if (types) {
			p = isl_printer_print_str(p, type);
			p = isl_printer_print_str(p, " ");
		}
		p = isl_printer_print_str(p, name);

		first = 0;
	}

	return p;
}

/* Print the header of the given kernel.
 */
static __isl_give isl_printer *opencl_print_kernel_header(
	__isl_take isl_printer *p, struct gpu_prog *prog,
	struct ppcg_kernel *kernel, __isl_keep isl_ast_build *build,
	__isl_keep isl_ast_print_options *print_options)
{
	p = isl_printer_start_line(p);
	p = isl_printer_print_str(p, "__kernel void kernel");
	p = isl_printer_print_int(p, kernel->id);
	p = isl_printer_print_str(p, "(");
	p = opencl_print_kernel_arguments(p, prog, kernel, 1, build, print_options);
	p = isl_printer_print_str(p, ")");
	p = isl_printer_end_line(p);

	return p;
}

/* Print a list of iterators of type "type" with names "ids" to "p".
 * Each iterator is assigned the corresponding opencl identifier returned
 * by the function "opencl_id".
 * Unlike the equivalent function in the CUDA backend which prints iterators
 * in reverse order to promote coalescing, this function does not print
 * iterators in reverse order.  The OpenCL backend currently does not take
 * into account any coalescing considerations.
 */
static __isl_give isl_printer *print_iterators(__isl_take isl_printer *p,
	const char *type, __isl_keep isl_id_list *ids, const char *opencl_id)
{
	int i, n;

	n = isl_id_list_n_id(ids);
	if (n <= 0)
		return p;
	p = isl_printer_start_line(p);
	p = isl_printer_print_str(p, type);
	p = isl_printer_print_str(p, " ");
	for (i = 0; i < n; ++i) {
		isl_id *id;

		if (i)
			p = isl_printer_print_str(p, ", ");
		id = isl_id_list_get_id(ids, i);
		p = isl_printer_print_id(p, id);
		isl_id_free(id);
		p = isl_printer_print_str(p, " = ");
		p = isl_printer_print_str(p, opencl_id);
		p = isl_printer_print_str(p, "(");
		p = isl_printer_print_int(p, i);
		p = isl_printer_print_str(p, ")");
	}
	p = isl_printer_print_str(p, ";");
	p = isl_printer_end_line(p);

	return p;
}

static __isl_give isl_printer *opencl_print_kernel_iterators(
	__isl_take isl_printer *p, struct ppcg_kernel *kernel)
{
	isl_ctx *ctx = isl_ast_node_get_ctx(kernel->tree);
	const char *type;

	type = isl_options_get_ast_iterator_type(ctx);

	p = print_iterators(p, type, kernel->block_ids, "get_group_id");
	p = print_iterators(p, type, kernel->thread_ids, "get_local_id");

	return p;
}

static __isl_give isl_printer *opencl_print_kernel_var(
	__isl_take isl_printer *p, struct ppcg_kernel_var *var)
{
	int j;
	isl_val *v;

	p = isl_printer_start_line(p);
	if (var->type == ppcg_access_shared)
		p = isl_printer_print_str(p, "__local ");
	p = isl_printer_print_str(p, var->array->type);
	p = isl_printer_print_str(p, " ");
	p = isl_printer_print_str(p, var->name);
	for (j = 0; j < var->array->n_index; ++j) {
		p = isl_printer_print_str(p, "[");
		v = isl_vec_get_element_val(var->size, j);
		p = isl_printer_print_val(p, v);
		p = isl_printer_print_str(p, "]");
		isl_val_free(v);
	}
	p = isl_printer_print_str(p, ";");
	p = isl_printer_end_line(p);

	return p;
}

static __isl_give isl_printer *opencl_print_kernel_vars(
		__isl_take isl_printer *p, struct ppcg_kernel *kernel)
{
	int i;

	for (i = 0; i < kernel->n_var; ++i)
		p = opencl_print_kernel_var(p, &kernel->var[i]);

	return p;
}

/* Print a call to barrier() which is a sync statement.
 * All work-items in a work-group executing the kernel on a processor must
 * execute the barrier() function before any are allowed to continue execution
 * beyond the barrier.
 * The flag CLK_LOCAL_MEM_FENCE makes the barrier function either flush any
 * variables stored in local memory or queue a memory fence to ensure correct
 * ordering of memory operations to local memory.
 * The flag CLK_GLOBAL_MEM_FENCE makes the barrier function queue a memory
 * fence to ensure correct ordering of memory operations to global memory.
 */
static __isl_give isl_printer *opencl_print_sync(__isl_take isl_printer *p,
	struct ppcg_kernel_stmt *stmt)
{
	p = isl_printer_start_line(p);
	p = isl_printer_print_str(p,
		"barrier(CLK_LOCAL_MEM_FENCE | CLK_GLOBAL_MEM_FENCE);");
	p = isl_printer_end_line(p);

	return p;
}

/* Data structure containing function names for which the calls
 * should be changed from
 *
 *	name(arg)
 *
 * to
 *
 *	opencl_name((type) (arg))
 */
static struct ppcg_opencl_fn {
	const char *name;
	const char *opencl_name;
	const char *type;
} opencl_fn[] = {
	{ "expf",	"exp",		"float" },
	{ "powf",	"pow",		"float" },
	{ "sqrtf",	"sqrt",		"float" },
};

#define ARRAY_SIZE(array) (sizeof(array)/sizeof(*array))

/* If the name of function called by "expr" matches any of those
 * in ppcg_opencl_fn, then replace the call by a cast to the corresponding
 * type in ppcg_opencl_fn and a call to corresponding OpenCL function.
 */
static __isl_give pet_expr *map_opencl_call(__isl_take pet_expr *expr,
	void *user)
{
	const char *name;
	int i;

	name = pet_expr_call_get_name(expr);
	for (i = 0; i < ARRAY_SIZE(opencl_fn); ++i) {
		pet_expr *arg;

		if (strcmp(name, opencl_fn[i].name))
			continue;
		expr = pet_expr_call_set_name(expr, opencl_fn[i].opencl_name);
		arg = pet_expr_get_arg(expr, 0);
		arg = pet_expr_new_cast(opencl_fn[i].type, arg);
		expr = pet_expr_set_arg(expr, 0, arg);
	}
	return expr;
}

/* Print the body of a statement from the input program,
 * for use in OpenCL code.
 *
 * Before calling ppcg_kernel_print_domain to print the actual statement body,
 * we first modify this body to take into account that the output code
 * is OpenCL code.  In particular, if the statement calls any function
 * with a "f" suffix, then it needs to be replaced by a call to
 * the corresponding function without suffix after casting the argument
 * to a float.
 */
static __isl_give isl_printer *print_opencl_kernel_domain(
	__isl_take isl_printer *p, struct ppcg_kernel_stmt *stmt)
{
	struct pet_stmt *ps;
	pet_tree *tree;

	ps = stmt->u.d.stmt->stmt;
	tree = pet_tree_copy(ps->body);
	ps->body = pet_tree_map_call_expr(ps->body, &map_opencl_call, NULL);
	p = ppcg_kernel_print_domain(p, stmt);
	pet_tree_free(ps->body);
	ps->body = tree;

	return p;
}

/* This function is called for each user statement in the AST,
 * i.e., for each kernel body statement, copy statement or sync statement.
 */
static __isl_give isl_printer *opencl_print_kernel_stmt(
	__isl_take isl_printer *p,
	__isl_take isl_ast_print_options *print_options,
	__isl_keep isl_ast_node *node, void *user)
{
	isl_id *id;
	struct ppcg_kernel_stmt *stmt;

	id = isl_ast_node_get_annotation(node);
	stmt = isl_id_get_user(id);
	isl_id_free(id);

	isl_ast_print_options_free(print_options);

	switch (stmt->type) {
	case ppcg_kernel_copy:
		return ppcg_kernel_print_copy(p, stmt);
	case ppcg_kernel_sync:
		return opencl_print_sync(p, stmt);
	case ppcg_kernel_domain:
		return print_opencl_kernel_domain(p, stmt);
	}

	return p;
}

/* Return true if there is a double array in prog->array or
 * if any of the types in prog->scop involve any doubles.
 * To check the latter condition, we simply search for the string "double"
 * in the type definitions, which may result in false positives.
 */
static __isl_give int any_double_elements(struct gpu_prog *prog)
{
	int i;

	for (i = 0; i < prog->n_array; ++i)
		if (strcmp(prog->array[i].type, "double") == 0)
			return 1;

	for (i = 0; i < prog->scop->pet->n_type; ++i) {
		struct pet_type *type = prog->scop->pet->types[i];

		if (strstr(type->definition, "double"))
			return 1;
	}

	return 0;
}

/* Prints a #pragma to enable support for double floating-point
 * precision.  OpenCL 1.0 adds support for double precision floating-point as
 * an optional extension. An application that wants to use double will need to
 * include the #pragma OPENCL EXTENSION cl_khr_fp64 : enable directive before
 * any double precision data type is declared in the kernel code.
 */
static __isl_give isl_printer *opencl_enable_double_support(
	__isl_take isl_printer *p)
{
	p = isl_printer_start_line(p);
	p = isl_printer_print_str(p, "#pragma OPENCL EXTENSION cl_khr_fp64 :"
		" enable");
	p = isl_printer_end_line(p);
	p = isl_printer_start_line(p);
	p = isl_printer_end_line(p);

	return p;
}

/* custom function names for floord,min,max (defined in pencil_runtime.h) */
static char *hostside_funcnames[] = {[isl_ast_op_fdiv_q] "__ppcg_floord",
	[isl_ast_op_min] "__ppcg_min", [isl_ast_op_max] "__ppcg_max"};

/* custom function names on the OpenCL side
 *
 * min and max are OpenCL standard functions; __ppcg_floord is printed in the
 * beginning of the .cl file */
static char *opencl_funcnames[] = {[isl_ast_op_fdiv_q] "__ppcg_floord",
	[isl_ast_op_min] "min", [isl_ast_op_max] "max"};

/* Print an expression using custom function names
 */
static __isl_give isl_printer *print_expr(__isl_take isl_printer *p,
	__isl_take isl_ast_print_options *options, __isl_keep isl_ast_expr *expr,
	char *funcnames[])
{
	int nargs, i;
	isl_ast_expr *arg;
	enum isl_ast_expr_type exprtype = isl_ast_expr_get_type(expr);

	if (exprtype == isl_ast_expr_op) {
		enum isl_ast_op_type optype = isl_ast_expr_get_op_type(expr);
		switch (optype) {
			case isl_ast_op_fdiv_q:
			case isl_ast_op_min:
			case isl_ast_op_max:
				nargs = isl_ast_expr_get_op_n_arg(expr);

				for (i = 1; i < nargs; ++i) {
					p = isl_printer_print_str(p, funcnames[optype]);
					p = isl_printer_print_str(p, "(");
				}
				arg = isl_ast_expr_get_op_arg(expr, 0);
				p = isl_ast_expr_print(
					arg, p, isl_ast_print_options_copy(options));
				isl_ast_expr_free(arg);
				for (i = 1; i < nargs; ++i) {
					p = isl_printer_print_str(p, ", ");
					arg = isl_ast_expr_get_op_arg(expr, i);
					p = isl_ast_expr_print(
						arg, p, isl_ast_print_options_copy(options));
					isl_ast_expr_free(arg);
					p = isl_printer_print_str(p, ")");
				}
				isl_ast_print_options_free(options);
				return p;
		}
	}
	return isl_ast_expr_print_c(p, expr, options);
}

/* Print an isl_ast_expr of type min or max using the trinary ?: operator
 */
static __isl_give isl_printer *print_expr_native_minmax(
	__isl_take isl_printer *p, __isl_keep isl_ast_print_options *options,
	__isl_keep isl_ast_expr *expr, int from, int to)
{
	isl_ast_expr *arg;
	enum isl_ast_op_type optype;
	int mid;

	if (from == to) {
		arg = isl_ast_expr_get_op_arg(expr, from);

		p = isl_printer_print_str(p, "(");
		p = isl_ast_expr_print(arg, p, isl_ast_print_options_copy(options));
		p = isl_printer_print_str(p, ")");

		isl_ast_expr_free(arg);
		return p;
	}

	mid = (from + to) / 2;
	optype = isl_ast_expr_get_op_type(expr);

	p = isl_printer_print_str(p, "(");
	p = print_expr_native_minmax(p, options, expr, from, mid);
	p = isl_printer_print_str(p, (optype == isl_ast_op_min) ? " < " : " > ");
	p = print_expr_native_minmax(p, options, expr, mid + 1, to);
	p = isl_printer_print_str(p, " ? ");
	p = print_expr_native_minmax(p, options, expr, from, mid);
	p = isl_printer_print_str(p, " : ");
	p = print_expr_native_minmax(p, options, expr, mid + 1, to);
	p = isl_printer_print_str(p, ")");
	return p;
}

/* Print an expression; min, max and floored division are printed using trinary expressions
 *
 * OpenCL features native min and max functions; if isopencl is true, those will be used instead.
 */
static __isl_give isl_printer *print_expr_native(__isl_take isl_printer *p,
	__isl_take isl_ast_print_options *options, __isl_keep isl_ast_expr *expr,
	int isopencl)
{
	int nargs, i;
	isl_ast_expr *arg, *argn, *argd;
	enum isl_ast_expr_type exprtype = isl_ast_expr_get_type(expr);

	if (exprtype == isl_ast_expr_op) {
		enum isl_ast_op_type optype = isl_ast_expr_get_op_type(expr);
		switch (optype) {
			case isl_ast_op_fdiv_q:
				argn = isl_ast_expr_get_op_arg(expr, 0);
				argd = isl_ast_expr_get_op_arg(expr, 1);

				p = isl_printer_print_str(p, "((");
				p = isl_ast_expr_print(
					argn, p, isl_ast_print_options_copy(options));
				p = isl_printer_print_str(p, ") < 0 ? -(((");
				p = isl_ast_expr_print(
					argd, p, isl_ast_print_options_copy(options));
				p = isl_printer_print_str(p, ")-(");
				p = isl_ast_expr_print(
					argn, p, isl_ast_print_options_copy(options));
				p = isl_printer_print_str(p, ")-1)/(");
				p = isl_ast_expr_print(
					argd, p, isl_ast_print_options_copy(options));
				p = isl_printer_print_str(p, ")) : ((");
				p = isl_ast_expr_print(
					argd, p, isl_ast_print_options_copy(options));
				p = isl_printer_print_str(p, ")/(");
				p = isl_ast_expr_print(
					argn, p, isl_ast_print_options_copy(options));
				p = isl_printer_print_str(p, ")))");

				isl_ast_expr_free(argn);
				isl_ast_expr_free(argd);
				isl_ast_print_options_free(options);
				return p;

			case isl_ast_op_min:
			case isl_ast_op_max:
				if (isopencl) {
					// min and max are internal OpenCL functions
					p = print_expr(p, options, expr, opencl_funcnames);
				}
				else {
					nargs = isl_ast_expr_get_op_n_arg(expr);
					p = print_expr_native_minmax(
						p, options, expr, 0, nargs - 1);
					isl_ast_print_options_free(options);
				}
				return p;
		}
	}
	return isl_ast_expr_print_c(p, expr, options);
}

/* Wrapper around print_expr to be usable as isl_ast_expr print callback.
 */
static __isl_give isl_printer *print_expr_hostside_wrap(__isl_take isl_printer *p,
	__isl_take isl_ast_print_options *options, __isl_keep isl_ast_expr *expr,
	void *user)
{
	return print_expr(p, options, expr, hostside_funcnames);
}

/* Wrapper around print_expr to be usable as isl_ast_expr print callback. Use OpenCL min,max builtins.
 */
static __isl_give isl_printer *print_expr_opencl_wrap(__isl_take isl_printer *p,
	__isl_take isl_ast_print_options *options, __isl_keep isl_ast_expr *expr,
	void *user)
{
	return print_expr(p, options, expr, opencl_funcnames);
}

/* Wrapper around print_expr to be usable as isl_ast_expr print callback. Use the trinary operator.
 */
static __isl_give isl_printer *print_expr_nativec_wrap(__isl_take isl_printer *p,
	__isl_take isl_ast_print_options *options, __isl_keep isl_ast_expr *expr,
	void *user)
{
	return print_expr_native(p, options, expr, 0);
}

/* Wrapper around print_expr to be usable as isl_ast_expr print callback. Use the trinary operator for floored division, but min,max builtins.
 */
static __isl_give isl_printer *print_expr_nativeopencl_wrap(
	__isl_take isl_printer *p, __isl_take isl_ast_print_options *options,
	__isl_keep isl_ast_expr *expr, void *user)
{
	return print_expr_native(p, options, expr, 1);
}

static __isl_give isl_printer *opencl_print_kernel(struct gpu_prog *prog,
	struct ppcg_kernel *kernel, __isl_take isl_printer *p,
	struct ppcg_options *ppcg_options, __isl_keep isl_ast_build *build)
{
	isl_ctx *ctx = isl_ast_node_get_ctx(kernel->tree);
	isl_ast_print_options *cl_print_options;

	// This is the .cl file, we have another OpenCL-compatible set of print
	// options
	cl_print_options = isl_ast_print_options_alloc(ctx);
	cl_print_options = isl_ast_print_options_set_print_user(cl_print_options,
				&opencl_print_kernel_stmt, NULL);
	cl_print_options = isl_ast_print_options_set_print_expr(cl_print_options,
		ppcg_options->opencl_native_expr ? &print_expr_nativeopencl_wrap
										 : &print_expr_opencl_wrap,
		NULL);

	p = isl_printer_set_output_format(p, ISL_FORMAT_C);
	p = opencl_print_kernel_header(p, prog, kernel, build, cl_print_options);
	p = isl_printer_print_str(p, "{");
	p = isl_printer_end_line(p);
	p = isl_printer_indent(p, 4);
	p = opencl_print_kernel_iterators(p, kernel);
	p = opencl_print_kernel_vars(p, kernel);
	p = isl_printer_end_line(p);
	p = isl_ast_node_print(kernel->tree, p, cl_print_options);
	p = isl_printer_indent(p, -4);
	p = isl_printer_start_line(p);
	p = isl_printer_print_str(p, "}");
	p = isl_printer_end_line(p);

	return p;
}

struct print_host_user_data_opencl {
	struct opencl_info *opencl;
	struct gpu_prog *prog;
};

/* This function prints the i'th block size multiplied by the i'th grid size,
 * where i (a parameter to this function) is one of the possible dimensions of
 * grid sizes and block sizes.
 * If the dimension of block sizes is not equal to the dimension of grid sizes
 * the output is calculated as follows:
 *
 * Suppose that:
 * block_sizes[dim1] is the list of blocks sizes and it contains dim1 elements.
 * grid_sizes[dim2] is the list of grid sizes and it contains dim2 elements.
 *
 * The output is:
 * If (i > dim2) then the output is block_sizes[i]
 * If (i > dim1) then the output is grid_sizes[i]
 */
static __isl_give isl_printer *opencl_print_total_number_of_work_items_for_dim(
	__isl_take isl_printer *p, struct ppcg_kernel *kernel, int i,
	__isl_keep isl_ast_build *build, __isl_keep isl_ast_print_options *options)
{
	int grid_dim, block_dim;
	isl_pw_aff *bound_grid;

	grid_dim = isl_multi_pw_aff_dim(kernel->grid_size, isl_dim_set);
	block_dim = kernel->n_block;

	if (i < min(grid_dim, block_dim)) {
		bound_grid = isl_multi_pw_aff_get_pw_aff(kernel->grid_size, i);
		p = isl_printer_print_str(p, "(");

		isl_ast_expr *expr =
			isl_ast_build_expr_from_pw_aff(build, isl_pw_aff_copy(bound_grid));
		p = isl_ast_expr_print(expr, p, isl_ast_print_options_copy(options));
		isl_ast_expr_free(expr);

		p = isl_printer_print_str(p, ") * ");
		p = isl_printer_print_int(p, kernel->block_dim[i]);
		isl_pw_aff_free(bound_grid);
	} else if (i >= grid_dim)
		p = isl_printer_print_int(p, kernel->block_dim[i]);
	else {
		bound_grid = isl_multi_pw_aff_get_pw_aff(kernel->grid_size, i);
		p = isl_printer_print_pw_aff(p, bound_grid);
		isl_pw_aff_free(bound_grid);
	}

	return p;
}

/* Print a list that represents the total number of work items.  The list is
 * constructed by performing an element-wise multiplication of the block sizes
 * and the grid sizes.  To explain how the list is constructed, suppose that:
 * block_sizes[dim1] is the list of blocks sizes and it contains dim1 elements.
 * grid_sizes[dim2] is the list of grid sizes and it contains dim2 elements.
 *
 * The output of this function is constructed as follows:
 * If (dim1 > dim2) then the output is the following list:
 * grid_sizes[0]*block_sizes[0], ..., grid_sizes[dim2-1]*block_sizes[dim2-1],
 * block_sizes[dim2], ..., block_sizes[dim1-2], block_sizes[dim1-1].
 *
 * If (dim2 > dim1) then the output is the following list:
 * grid_sizes[0]*block_sizes[0], ..., grid_sizes[dim1-1] * block_sizes[dim1-1],
 * grid_sizes[dim1], grid_sizes[dim2-2], grid_sizes[dim2-1].
 *
 * To calculate the total number of work items out of the list constructed by
 * this function, the user should multiply the elements of the list.
 */
static __isl_give isl_printer *opencl_print_total_number_of_work_items_as_list(
	__isl_take isl_printer *p, struct ppcg_kernel *kernel,
	__isl_keep isl_ast_build *build, __isl_keep isl_ast_print_options *options)
{
	int i;
	int grid_dim, block_dim;

	grid_dim = isl_multi_pw_aff_dim(kernel->grid_size, isl_dim_set);
	block_dim = kernel->n_block;

	if ((grid_dim <= 0) || (block_dim <= 0)) {
		p = isl_printer_print_str(p, "1");
		return p;
	}

	for (i = 0; i <= max(grid_dim, block_dim) - 1; i++) {
		if (i > 0)
			p = isl_printer_print_str(p, ", ");

		p = opencl_print_total_number_of_work_items_for_dim(
			p, kernel, i, build, options);
	}

	return p;
}

/* Copy "array" from the host to the device (to_host = 0) or
 * back from the device to the host (to_host = 1).
 */
static __isl_give isl_printer *pencil_runtime_copy_array(
	__isl_take isl_printer *p, struct gpu_array_info *array,
	__isl_keep isl_ast_build *build, __isl_keep isl_ast_print_options *options,
	int to_host)
{
	p = isl_printer_start_line(p);
	if (to_host)
		p = isl_printer_print_str(p, "prl_copy_to_host");
	else
		p = isl_printer_print_str(p, "prl_copy_to_device");
	p = isl_printer_print_str(p, "(dev_");
	p = isl_printer_print_str(p, array->name);
	p = isl_printer_print_str(p, ", ");
	p = gpu_array_info_print_size(p, array, build, options);
	if (gpu_array_is_scalar(array))
		p = isl_printer_print_str(p, ", &");
	else
		p = isl_printer_print_str(p, ", ");
	p = isl_printer_print_str(p, array->name);
	p = isl_printer_print_str(p, ");");
	p = isl_printer_end_line(p);
	return p;
}

<<<<<<< HEAD
struct copy_array_data_opencl {
	struct opencl_info *opencl;
	struct gpu_array_info *array;
	isl_ast_build *build;
	isl_ast_print_options *print_options;
};

/* Copy "array" from the host to the device.
 */
static __isl_give isl_printer *copy_array_to_device(__isl_take isl_printer *p,
	void *user)
{
	struct copy_array_data_opencl *data = user;

	return pencil_runtime_copy_array(
		p, data->array, data->build, data->print_options, 0);
}

/* Copy "array" back from the device to the host.
 */
static __isl_give isl_printer *copy_array_from_device(__isl_take isl_printer *p,
	void *user)
{
	struct copy_array_data_opencl *data = user;

	return pencil_runtime_copy_array(
		p, data->array, data->build, data->print_options, 1);
}

/* Copy the "copy" arrays from the host to the device (to_host = 0) or
 * back from the device to the host (to_host = 1).
=======
/* Print a statement for copying an array to or from the device.
 * The statement identifier is called "to_device_<array name>" or
 * "from_device_<array name>" and its user pointer points
 * to the gpu_array_info of the array that needs to be copied.
>>>>>>> 4da53527
 *
 * Extract the array from the identifier and call
 * copy_array_to_device or copy_array_from_device.
 */
<<<<<<< HEAD
static __isl_give isl_printer *opencl_copy_arrays(__isl_take isl_printer *p,
	struct gpu_prog *prog, __isl_keep isl_union_set *copy, int to_host,
	struct opencl_info *info, __isl_keep isl_ast_build *build,
	__isl_keep isl_ast_print_options *print_options)
{
	int i;

	for (i = 0; i < prog->n_array; ++i) {
		struct gpu_array_info *array = &prog->array[i];
		struct copy_array_data_opencl copy_data = {
			info, array, build, print_options};
		isl_space *space;
		isl_set *copy_i;
		isl_set *guard;
		int empty;

		if (gpu_array_is_read_only_scalar(array))
			continue;

		space = isl_space_copy(array->space);
		copy_i = isl_union_set_extract_set(copy, space);
		empty = isl_set_plain_is_empty(copy_i);
		isl_set_free(copy_i);
		if (empty)
			continue;

		guard = gpu_array_positive_size_guard(array);
		p = ppcg_print_guarded(p, guard, isl_set_copy(prog->context),
			to_host ? &copy_array_from_device : &copy_array_to_device,
			&copy_data, isl_ast_print_options_copy(print_options));
	}
=======
static __isl_give isl_printer *print_to_from_device(__isl_take isl_printer *p,
	__isl_keep isl_ast_node *node, struct gpu_prog *prog)
{
	isl_ast_expr *expr, *arg;
	isl_id *id;
	const char *name;
	struct gpu_array_info *array;
>>>>>>> 4da53527

	expr = isl_ast_node_user_get_expr(node);
	arg = isl_ast_expr_get_op_arg(expr, 0);
	id = isl_ast_expr_get_id(arg);
	name = isl_id_get_name(id);
	array = isl_id_get_user(id);
	isl_id_free(id);
	isl_ast_expr_free(arg);
	isl_ast_expr_free(expr);

<<<<<<< HEAD
/* Copy the prog->copy_in arrays from the host to the device.
 */
static __isl_give isl_printer *opencl_copy_arrays_to_device(
	__isl_take isl_printer *p, struct gpu_prog *prog, struct opencl_info *info,
	__isl_keep isl_ast_build *build,
	__isl_keep isl_ast_print_options *print_options)
{
	return opencl_copy_arrays(
		p, prog, prog->copy_in, 0, info, build, print_options);
}

/* Copy the prog->copy_out arrays back from the device to the host.
 */
static __isl_give isl_printer *opencl_copy_arrays_from_device(
	__isl_take isl_printer *p, struct gpu_prog *prog, struct opencl_info *info,
	__isl_keep isl_ast_build *build,
	__isl_keep isl_ast_print_options *print_options)
{
	return opencl_copy_arrays(
		p, prog, prog->copy_out, 1, info, build, print_options);
=======
	if (!name)
		array = NULL;
	if (!array)
		return isl_printer_free(p);

	if (!prefixcmp(name, "to_device"))
		return copy_array(p, array, 0);
	else
		return copy_array(p, array, 1);
>>>>>>> 4da53527
}

/* Print the user statement of the host code to "p".
 *
 * The host code may contain original user statements, kernel launches and
 * statements that copy data to/from the device.
 * The original user statements and the kernel launches have
 * an associated annotation, while the data copy statements do not.
 * The latter are handled by print_to_from_device.
 * The annotation on the user statements is called "user".
 *
 * In case of a kernel launch, print a block of statements that
 * defines the grid and the work group and then launches the kernel.
 *
 * A grid is composed of many work groups (blocks), each work group holds
 * many work-items (threads).
 *
 * global_work_size[kernel->n_block] represents the total number of work
 * items.  It points to an array of kernel->n_block unsigned
 * values that describe the total number of work-items that will execute
 * the kernel.  The total number of work-items is computed as:
 * global_work_size[0] *...* global_work_size[kernel->n_block - 1].
 *
 * The size of each work group (i.e. the number of work-items in each work
 * group) is described using block_size[kernel->n_block].  The total
 * number of work-items in a block (work-group) is computed as:
 * block_size[0] *... * block_size[kernel->n_block - 1].
 *
 * For more information check:
 * http://www.khronos.org/registry/cl/sdk/1.0/docs/man/xhtml/clEnqueueNDRangeKernel.html
 */
static __isl_give isl_printer *opencl_print_host_user(
	__isl_take isl_printer *p,
	__isl_take isl_ast_print_options *print_options,
	__isl_keep isl_ast_node *node, void *user)
{
	isl_id *id;
	int is_user;
	struct ppcg_kernel *kernel;
	struct ppcg_kernel_stmt *stmt;
	struct print_host_user_data_opencl *data;
	isl_ast_build *build;

	isl_ast_print_options_free(print_options);

	data = (struct print_host_user_data_opencl *) user;

	id = isl_ast_node_get_annotation(node);
	if (!id)
		return print_to_from_device(p, node, data->prog);

	is_user = !strcmp(isl_id_get_name(id), "user");
	kernel = is_user ? NULL : isl_id_get_user(id);
	stmt = is_user ? isl_id_get_user(id) : NULL;
	isl_id_free(id);

<<<<<<< HEAD
	data = (struct print_host_user_data_opencl *) user;
	build = isl_ast_build_from_context(isl_set_copy(data->prog->context));
=======
	if (is_user)
		return ppcg_kernel_print_domain(p, stmt);
>>>>>>> 4da53527

	p = isl_printer_start_line(p);
	p = isl_printer_print_str(p, "{");
	p = isl_printer_end_line(p);
	p = isl_printer_indent(p, 2);

	p = isl_printer_start_line(p);
	p = isl_printer_print_str(p, "size_t global_work_size[");

	if (kernel->n_block > 0)
		p = isl_printer_print_int(p, kernel->n_block);
	else
		p = isl_printer_print_int(p, 1);

	p = isl_printer_print_str(p, "] = {");
	p = opencl_print_total_number_of_work_items_as_list(
		p, kernel, build, print_options);
	p = isl_printer_print_str(p, "};");
	p = isl_printer_end_line(p);

	p = isl_printer_start_line(p);
	p = isl_printer_print_str(p, "size_t block_size[");

	if (kernel->n_block > 0)
		p = isl_printer_print_int(p, kernel->n_block);
	else
		p = isl_printer_print_int(p, 1);

	p = isl_printer_print_str(p, "] = {");
	p = opencl_print_block_sizes(p, kernel);
	p = isl_printer_print_str(p, "};");
	p = isl_printer_end_line(p);

	p = isl_printer_start_line(p);
	p = isl_printer_print_str(p, "prl_cl_kernel kernel");
	p = isl_printer_print_int(p, kernel->id);
	p = isl_printer_print_str(p, " = prl_create_kernel(program, "
								 "\"kernel");
	p = isl_printer_print_int(p, kernel->id);
	p = isl_printer_print_str(p, "\");");
	p = isl_printer_end_line(p);

	opencl_set_kernel_arguments(p, data->prog, kernel, data->opencl);

	p = isl_printer_start_line(p);
	p = isl_printer_print_str(p, "prl_launch_kernel(kernel");
	p = isl_printer_print_int(p, kernel->id);
	p = isl_printer_print_str(p, ", ");
	if (kernel->n_block > 0)
		p = isl_printer_print_int(p, kernel->n_block);
	else
		p = isl_printer_print_int(p, 1);
	p = isl_printer_print_str(p, ", NULL, global_work_size, block_size);");
	p = isl_printer_end_line(p);
	p = isl_printer_start_line(p);
	p = isl_printer_print_str(p, "prl_release_kernel(kernel");
	p = isl_printer_print_int(p, kernel->id);
	p = isl_printer_print_str(p, ");");
	p = isl_printer_end_line(p);

	p = isl_printer_indent(p, -2);
	p = isl_printer_start_line(p);
	p = isl_printer_print_str(p, "}");
	p = isl_printer_end_line(p);

	p = isl_printer_start_line(p);
	p = isl_printer_end_line(p);

	data->opencl->kprinter = opencl_print_kernel(data->prog, kernel,
		data->opencl->kprinter, data->opencl->options, build);

<<<<<<< HEAD
	isl_ast_build_free(build);
	isl_ast_print_options_free(print_options);

=======
>>>>>>> 4da53527
	return p;
}

static __isl_give isl_printer *opencl_print_host_code(__isl_take isl_printer *p,
	struct gpu_prog *prog, __isl_keep isl_ast_node *tree,
	struct opencl_info *opencl, __isl_take isl_ast_print_options *print_options)
{
	isl_ctx *ctx = isl_ast_node_get_ctx(tree);
	struct print_host_user_data_opencl data = { opencl, prog };

	print_options = isl_ast_print_options_set_print_user(print_options,
				&opencl_print_host_user, &data);
	print_options = isl_ast_print_options_set_print_expr(print_options,
		opencl->options->opencl_native_expr ? &print_expr_nativec_wrap
											: &print_expr_hostside_wrap,
		NULL);

	p = isl_ast_node_print(tree, p, print_options);

	return p;
}

static __isl_give isl_printer *pencil_runtime_setup(
	__isl_take isl_printer *p, const char *input, struct opencl_info *info)
{
	p = isl_printer_start_line(p);
	p = isl_printer_print_str(p, "prl_cl_program program;");
	p = isl_printer_end_line(p);

	p = isl_printer_start_line(p);
	p = isl_printer_print_str(p, "prl_init(PRL_TARGET_DEVICE_DYNAMIC);");
	p = isl_printer_end_line(p);

	p = isl_printer_start_line(p);
	p = isl_printer_print_str(p, "program = ");

	if (info->options->opencl_embed_kernel_code) {
		p = isl_printer_print_str(p,
			"prl_create_program_from_string(kernel_code, "
			"sizeof(kernel_code), \"");
	} else {
		p = isl_printer_print_str(p, "prl_create_program_from_file("
									 "\"");
		p = isl_printer_print_str(p, info->kernel_c_name);
		p = isl_printer_print_str(p, "\", \"");
	}

	if (info->options->opencl_compiler_options)
		p = isl_printer_print_str(p, info->options->opencl_compiler_options);

	p = isl_printer_print_str(p, "\");");
	p = isl_printer_end_line(p);
	return p;
}

static __isl_give isl_printer *pencil_runtime_release(__isl_take isl_printer *p)
{
	p = isl_printer_start_line(p);
	p = isl_printer_print_str(p, "prl_shutdown();");
	p = isl_printer_end_line(p);

	return p;
}

/* Free the device array corresponding to "array"
 */
static __isl_give isl_printer *release_device_array(__isl_take isl_printer *p,
	struct gpu_array_info *array, struct opencl_info *info)
{
	p = isl_printer_start_line(p);
	p = isl_printer_print_str(p, "prl_release_buffer(dev_");
	p = isl_printer_print_str(p, array->name);
	p = isl_printer_print_str(p, ");");
	p = isl_printer_end_line(p);

	return p;
}

/* Free the accessed device arrays.
 */
static __isl_give isl_printer *opencl_release_device_arrays(
	__isl_take isl_printer *p, struct gpu_prog *prog, struct opencl_info *info)
{
	int i;

	for (i = 0; i < prog->n_array; ++i) {
		struct gpu_array_info *array = &prog->array[i];
		if (!gpu_array_requires_device_allocation(array))
			continue;

		p = release_device_array(p, array, info);
	}
	return p;
}

/* Given a gpu_prog "prog" and the corresponding transformed AST
 * "tree", print the entire OpenCL code to "p".
 */
static __isl_give isl_printer *print_opencl(__isl_take isl_printer *p,
	struct gpu_prog *prog, __isl_keep isl_ast_node *tree,
	struct gpu_types *types, void *user)
{
	struct opencl_info *opencl = user;
	isl_ast_build *build;
	isl_ast_print_options *print_options;

	opencl->kprinter = isl_printer_set_output_format(opencl->kprinter,
							ISL_FORMAT_C);
	if (any_double_elements(prog))
		opencl->kprinter = opencl_enable_double_support(
							opencl->kprinter);
	if (opencl->options->opencl_print_kernel_types)
		opencl->kprinter = gpu_print_types(opencl->kprinter, types,
								prog);

	if (!opencl->kprinter)
		return isl_printer_free(p);

	build = isl_ast_build_from_context(isl_set_copy(prog->context));
	print_options = isl_ast_print_options_alloc(prog->ctx);
	print_options = isl_ast_print_options_set_print_expr(print_options,
		opencl->options->opencl_native_expr ? &print_expr_nativec_wrap
											: &print_expr_hostside_wrap,
		NULL);

	p = ppcg_start_block(p);

	p = opencl_declare_device_arrays(p, prog, opencl);

	p = pencil_runtime_setup(p, opencl->input, opencl);

<<<<<<< HEAD
	p = opencl_allocate_device_arrays(p, prog, opencl, build, print_options);
	p = opencl_copy_arrays_to_device(p, prog, opencl, build, print_options);
=======
	p = gpu_print_local_declarations(p, prog);
	p = opencl_declare_device_arrays(p, prog);
	p = opencl_setup(p, opencl->input, opencl);
	p = opencl_allocate_device_arrays(p, prog);
>>>>>>> 4da53527

	p = opencl_print_host_code(
		p, prog, tree, opencl, isl_ast_print_options_copy(print_options));

<<<<<<< HEAD
	p = opencl_copy_arrays_from_device(p, prog, opencl, build, print_options);
	p = opencl_release_device_arrays(p, prog, opencl);

	p = pencil_runtime_release(p);
=======
	p = opencl_release_device_arrays(p, prog);
	p = opencl_release_cl_objects(p, opencl);
>>>>>>> 4da53527

	p = ppcg_end_block(p);

	isl_ast_print_options_free(print_options);
	isl_ast_build_free(build);
	return p;
}

/* Transform the code in the file called "input" by replacing
 * all scops by corresponding OpenCL code.
 * The host code is written to "output" or a name derived from
 * "input" if "output" is NULL.
 * The kernel code is placed in separate files with names
 * derived from "output" or "input".
 *
 * We let generate_gpu do all the hard work and then let it call
 * us back for printing the AST in print_opencl.
 *
 * To prepare for this printing, we first open the output files
 * and we close them after generate_gpu has finished.
 */
int generate_opencl(isl_ctx *ctx, struct ppcg_options *options,
	const char *input, const char *output)
{
	struct opencl_info opencl = { options, input, output };
	int r;
	isl_ast_print_options *host_print_options;

	opencl.kprinter = isl_printer_to_str(ctx);
	r = opencl_open_files(&opencl);
	host_print_options = isl_ast_print_options_alloc(ctx);
	host_print_options = isl_ast_print_options_set_print_expr(
		host_print_options, options->opencl_native_expr ? &print_expr_nativec_wrap
														: &print_expr_hostside_wrap,
		NULL);

	if (r >= 0)
		r = generate_gpu(ctx, input, opencl.host_c, options, &print_opencl,
			&opencl, host_print_options, 0);

	if (opencl_close_files(&opencl) < 0)
		r = -1;
	isl_printer_free(opencl.kprinter);

	return r;
}<|MERGE_RESOLUTION|>--- conflicted
+++ resolved
@@ -1137,81 +1137,14 @@
 	return p;
 }
 
-<<<<<<< HEAD
-struct copy_array_data_opencl {
-	struct opencl_info *opencl;
-	struct gpu_array_info *array;
-	isl_ast_build *build;
-	isl_ast_print_options *print_options;
-};
-
-/* Copy "array" from the host to the device.
- */
-static __isl_give isl_printer *copy_array_to_device(__isl_take isl_printer *p,
-	void *user)
-{
-	struct copy_array_data_opencl *data = user;
-
-	return pencil_runtime_copy_array(
-		p, data->array, data->build, data->print_options, 0);
-}
-
-/* Copy "array" back from the device to the host.
- */
-static __isl_give isl_printer *copy_array_from_device(__isl_take isl_printer *p,
-	void *user)
-{
-	struct copy_array_data_opencl *data = user;
-
-	return pencil_runtime_copy_array(
-		p, data->array, data->build, data->print_options, 1);
-}
-
-/* Copy the "copy" arrays from the host to the device (to_host = 0) or
- * back from the device to the host (to_host = 1).
-=======
 /* Print a statement for copying an array to or from the device.
  * The statement identifier is called "to_device_<array name>" or
  * "from_device_<array name>" and its user pointer points
  * to the gpu_array_info of the array that needs to be copied.
->>>>>>> 4da53527
  *
  * Extract the array from the identifier and call
  * copy_array_to_device or copy_array_from_device.
  */
-<<<<<<< HEAD
-static __isl_give isl_printer *opencl_copy_arrays(__isl_take isl_printer *p,
-	struct gpu_prog *prog, __isl_keep isl_union_set *copy, int to_host,
-	struct opencl_info *info, __isl_keep isl_ast_build *build,
-	__isl_keep isl_ast_print_options *print_options)
-{
-	int i;
-
-	for (i = 0; i < prog->n_array; ++i) {
-		struct gpu_array_info *array = &prog->array[i];
-		struct copy_array_data_opencl copy_data = {
-			info, array, build, print_options};
-		isl_space *space;
-		isl_set *copy_i;
-		isl_set *guard;
-		int empty;
-
-		if (gpu_array_is_read_only_scalar(array))
-			continue;
-
-		space = isl_space_copy(array->space);
-		copy_i = isl_union_set_extract_set(copy, space);
-		empty = isl_set_plain_is_empty(copy_i);
-		isl_set_free(copy_i);
-		if (empty)
-			continue;
-
-		guard = gpu_array_positive_size_guard(array);
-		p = ppcg_print_guarded(p, guard, isl_set_copy(prog->context),
-			to_host ? &copy_array_from_device : &copy_array_to_device,
-			&copy_data, isl_ast_print_options_copy(print_options));
-	}
-=======
 static __isl_give isl_printer *print_to_from_device(__isl_take isl_printer *p,
 	__isl_keep isl_ast_node *node, struct gpu_prog *prog)
 {
@@ -1219,7 +1152,6 @@
 	isl_id *id;
 	const char *name;
 	struct gpu_array_info *array;
->>>>>>> 4da53527
 
 	expr = isl_ast_node_user_get_expr(node);
 	arg = isl_ast_expr_get_op_arg(expr, 0);
@@ -1230,28 +1162,6 @@
 	isl_ast_expr_free(arg);
 	isl_ast_expr_free(expr);
 
-<<<<<<< HEAD
-/* Copy the prog->copy_in arrays from the host to the device.
- */
-static __isl_give isl_printer *opencl_copy_arrays_to_device(
-	__isl_take isl_printer *p, struct gpu_prog *prog, struct opencl_info *info,
-	__isl_keep isl_ast_build *build,
-	__isl_keep isl_ast_print_options *print_options)
-{
-	return opencl_copy_arrays(
-		p, prog, prog->copy_in, 0, info, build, print_options);
-}
-
-/* Copy the prog->copy_out arrays back from the device to the host.
- */
-static __isl_give isl_printer *opencl_copy_arrays_from_device(
-	__isl_take isl_printer *p, struct gpu_prog *prog, struct opencl_info *info,
-	__isl_keep isl_ast_build *build,
-	__isl_keep isl_ast_print_options *print_options)
-{
-	return opencl_copy_arrays(
-		p, prog, prog->copy_out, 1, info, build, print_options);
-=======
 	if (!name)
 		array = NULL;
 	if (!array)
@@ -1261,7 +1171,6 @@
 		return copy_array(p, array, 0);
 	else
 		return copy_array(p, array, 1);
->>>>>>> 4da53527
 }
 
 /* Print the user statement of the host code to "p".
@@ -1318,13 +1227,9 @@
 	stmt = is_user ? isl_id_get_user(id) : NULL;
 	isl_id_free(id);
 
-<<<<<<< HEAD
-	data = (struct print_host_user_data_opencl *) user;
-	build = isl_ast_build_from_context(isl_set_copy(data->prog->context));
-=======
 	if (is_user)
 		return ppcg_kernel_print_domain(p, stmt);
->>>>>>> 4da53527
+	build = isl_ast_build_from_context(isl_set_copy(data->prog->context));
 
 	p = isl_printer_start_line(p);
 	p = isl_printer_print_str(p, "{");
@@ -1396,12 +1301,7 @@
 	data->opencl->kprinter = opencl_print_kernel(data->prog, kernel,
 		data->opencl->kprinter, data->opencl->options, build);
 
-<<<<<<< HEAD
 	isl_ast_build_free(build);
-	isl_ast_print_options_free(print_options);
-
-=======
->>>>>>> 4da53527
 	return p;
 }
 
@@ -1529,32 +1429,21 @@
 
 	p = ppcg_start_block(p);
 
+	p = gpu_print_local_declarations(p, prog);
 	p = opencl_declare_device_arrays(p, prog, opencl);
 
 	p = pencil_runtime_setup(p, opencl->input, opencl);
 
-<<<<<<< HEAD
 	p = opencl_allocate_device_arrays(p, prog, opencl, build, print_options);
-	p = opencl_copy_arrays_to_device(p, prog, opencl, build, print_options);
-=======
-	p = gpu_print_local_declarations(p, prog);
-	p = opencl_declare_device_arrays(p, prog);
-	p = opencl_setup(p, opencl->input, opencl);
-	p = opencl_allocate_device_arrays(p, prog);
->>>>>>> 4da53527
+	//p = opencl_copy_arrays_to_device(p, prog, opencl, build, print_options);
 
 	p = opencl_print_host_code(
 		p, prog, tree, opencl, isl_ast_print_options_copy(print_options));
 
-<<<<<<< HEAD
 	p = opencl_copy_arrays_from_device(p, prog, opencl, build, print_options);
 	p = opencl_release_device_arrays(p, prog, opencl);
 
 	p = pencil_runtime_release(p);
-=======
-	p = opencl_release_device_arrays(p, prog);
-	p = opencl_release_cl_objects(p, opencl);
->>>>>>> 4da53527
 
 	p = ppcg_end_block(p);
 
