/*
 * Copyright 2013      Ecole Normale Superieure
 *
 * Use of this software is governed by the MIT license
 *
 * Written by Sven Verdoolaege and Riyadh Baghdadi,
 * Ecole Normale Superieure, 45 rue d’Ulm, 75230 Paris, France
 */

#include <ctype.h>
#include <limits.h>
#include <string.h>

#include <isl/aff.h>
#include <isl/ast.h>

#include "opencl.h"
#include "gpu_print.h"
#include "gpu.h"
#include "ppcg.h"
#include "print.h"
#include "schedule.h"
#include "util.h"

#define min(a, b)  (((a) < (b)) ? (a) : (b))
#define max(a, b)  (((a) > (b)) ? (a) : (b))

/* options are the global options passed to generate_opencl.
 * input is the name of the input file.
 * output is the user-specified output file name and may be NULL
 *	if not specified by the user.
 * kernel_c_name is the name of the kernel_c file.
 * kprinter is an isl_printer for the kernel file.
 * host_c is the generated source file for the host code.  kernel_c is
 * the generated source file for the kernel.
 */
struct opencl_info {
	struct ppcg_options *options;
	const char *input;
	const char *output;
	char kernel_h_name[PATH_MAX];
	char kernel_c_name[PATH_MAX];
	char kernel_cl_name[PATH_MAX];

	isl_printer *kprinter;

	FILE *host_c;
	FILE *kernel_h;
	FILE *kernel_c;
	FILE *kernel_cl;

	/* The sequence of types for which a definition has been printed into kernel_c */
	struct gpu_types types_c;
};

/* Open the file called "name" for writing or print an error message.
 */
static FILE *open_or_croak(const char *name)
{
	FILE *file;

	file = fopen(name, "w");
	if (!file)
		fprintf(stderr, "Failed to open \"%s\" for writing\n", name);
	return file;
}

/* Open the host .c file and the kernel .h and .cl files for writing.
 * Their names are derived from info->output (or info->input if
 * the user did not specify an output file name).
 * Add the necessary includes to these files, including those specified
 * by the user.
 *
 * Return 0 on success and -1 on failure.
 */
static int opencl_open_files(struct opencl_info *info)
{
	char name[PATH_MAX];
	int i;
	int len;

	if (info->output) {
		const char *ext;

		ext = strrchr(info->output, '.');
		len = ext ? ext - info->output : strlen(info->output);
		memcpy(name, info->output, len);

		info->host_c = open_or_croak(info->output);
	} else {
		len = ppcg_extract_base_name(name, info->input);

		strcpy(name + len, "_host.c");
		info->host_c = open_or_croak(name);
	}

	memcpy(info->kernel_h_name, name, len);
	strcpy(info->kernel_h_name + len, "_kernel.h");
	info->kernel_h = open_or_croak(info->kernel_h_name);

	memcpy(info->kernel_c_name, name, len);
	strcpy(info->kernel_c_name + len, "_kernel.c");
	info->kernel_c = open_or_croak(info->kernel_c_name);

	memcpy(info->kernel_cl_name, name, len);
	strcpy(info->kernel_cl_name + len, "_kernel.cl");
	info->kernel_cl = open_or_croak(info->kernel_cl_name);

	if (!info->host_c || !info->kernel_h || !info->kernel_c || !info->kernel_cl)
		return -1;

	fprintf(info->host_c, "#include \"%s\"\n", info->kernel_h_name);   // TODO: Absolute path
	//fprintf(info->kernel_c, "#include \"%s\"\n", info->kernel_h_name); // TODO: Absolute path
	if (info->options->target == PPCG_TARGET_OPENCL) {
		fprintf(info->kernel_c, "#include <assert.h>\n");
		fprintf(info->kernel_c, "#include <stdio.h>\n");
		fprintf(info->kernel_c, "#include \"ocl_utilities.h\"\n");
	} else {
		fputs("#include <prl_scop.h>\n", info->kernel_c);
	}

	if (info->options->opencl_embed_kernel_code) {
		fprintf(info->kernel_c, "#include \"%s\"\n\n",
			info->kernel_cl_name);
	}

	for (i = 0; i < info->options->opencl_n_include_file; ++i) {
		info->kprinter = isl_printer_print_str(info->kprinter,
					"#include <");
		info->kprinter = isl_printer_print_str(info->kprinter,
					info->options->opencl_include_files[i]);
		info->kprinter = isl_printer_print_str(info->kprinter, ">\n");
	}

	return 0;
}

/* Write text to a file and escape some special characters that would break a
 * C string.
 */
static void opencl_print_escaped(const char *str, const char *end, FILE *file)
{
	const char *prev = str;

	while ((str = strpbrk(prev, "\"\\")) && str < end) {
		fwrite(prev, 1, str - prev, file);
		fprintf(file, "\\%c", *str);
		prev = str + 1;
	}

	if (*prev)
		fwrite(prev, 1, end - prev, file);
}

/* Write text to a file as a C string literal.
 *
 * This function also prints any characters after the last newline, although
 * normally the input string should end with a newline.
 */
static void opencl_print_as_c_string(const char *str, FILE *file)
{
	const char *prev = str;

	while ((str = strchr(prev, '\n'))) {
		fprintf(file, "\n\"");
		opencl_print_escaped(prev, str, file);
		fprintf(file, "\\n\"");

		prev = str + 1;
	}

	if (*prev) {
		fprintf(file, "\n\"");
		opencl_print_escaped(prev, prev + strlen(prev), file);
		fprintf(file, "\"");
	}
}

/* Write the code that we have accumulated in the kernel isl_printer to the
 * kernel.cl file.  If the opencl_embed_kernel_code option has been set, print
 * the code as a C string literal.  Start that string literal with an empty
 * line, such that line numbers reported by the OpenCL C compiler match those
 * of the kernel file.
 *
 * Return 0 on success and -1 on failure.
 */
static int opencl_write_kernel_file(struct opencl_info *opencl)
{
	char *raw = isl_printer_get_str(opencl->kprinter);

	if (!raw)
		return -1;

	if (opencl->options->opencl_embed_kernel_code) {
		fprintf(opencl->kernel_cl,
			"static const char kernel_code[] = \"\\n\"");
		opencl_print_as_c_string(raw, opencl->kernel_cl);
		fprintf(opencl->kernel_cl, ";\n");
	} else
		fprintf(opencl->kernel_cl, "%s", raw);

	free(raw);

	return 0;
}

/* Close all output files.  Write the kernel contents to the kernel file before
 * closing it.
 *
 * Return 0 on success and -1 on failure.
 */
static int opencl_close_files(struct opencl_info *info)
{
	int r = 0;

	if (info->kernel_cl) {
		r = opencl_write_kernel_file(info);
		fclose(info->kernel_cl);
	}
	if (info->host_c)
		fclose(info->host_c);
	if (info->kernel_h)
		fclose(info->kernel_h);
	if (info->kernel_c)
		fclose(info->kernel_c);

	return r;
}

static __isl_give isl_printer *opencl_print_host_macros(
	__isl_take isl_printer *p, struct opencl_info *opencl)
{
	if (opencl->options->target==PPCG_TARGET_OPENCL) {
	const char *macros =
		"#define openclCheckReturn(ret) \\\n"
		"  if (ret != CL_SUCCESS) {\\\n"
		"    fprintf(stderr, \"OpenCL error: %s\\n\", "
		"opencl_error_string(ret)); \\\n"
		"    fflush(stderr); \\\n"
		"    assert(ret == CL_SUCCESS);\\\n  }\n";

	p = isl_printer_start_line(p);
	p = isl_printer_print_str(p, macros);
	p = isl_printer_end_line(p);
	}

<<<<<<< HEAD
	p = ppcg_set_macro_names(p);
	p = isl_ast_op_type_print_macro(isl_ast_op_max, p);

=======
>>>>>>> b89e3c1a
	return p;
}

static __isl_give isl_printer *opencl_declare_device_arrays(
	__isl_take isl_printer *p, struct gpu_prog *prog, struct opencl_info *opencl)
{
	int i;

	for (i = 0; i < prog->n_array; ++i) {
		if (!gpu_array_requires_device_allocation(&prog->array[i]))
			continue;
		p = isl_printer_start_line(p);
		if (opencl->options->target == PPCG_TARGET_OPENCL)
		p = isl_printer_print_str(p, "cl_mem dev_");
		else
			p = isl_printer_print_str(p, "static prl_mem __ppcg_mem_");

		p = isl_printer_print_str(p, prog->array[i].name);
		p = isl_printer_print_str(p, ";");
		p = isl_printer_end_line(p);
	}
	p = isl_printer_start_line(p);
	p = isl_printer_end_line(p);
	return p;
}

/* Given an array, check whether its positive size guard expression is
 * trivial.
 */
static int is_array_positive_size_guard_trivial(struct gpu_array_info *array)
{
	isl_set *guard;
	int is_trivial;

	guard = gpu_array_positive_size_guard(array);
	is_trivial = isl_set_plain_is_universe(guard);
	isl_set_free(guard);
	return is_trivial;
}

/* Allocate a device array for "array'.
 *
 * Emit a max-expression to ensure the device array can contain at least one
 * element if the array's positive size guard expression is not trivial.
 */
static __isl_give isl_printer *allocate_device_array(__isl_take isl_printer *p,
	struct gpu_array_info *array, struct opencl_info *opencl)
{
	int need_lower_bound;

	need_lower_bound = !is_array_positive_size_guard_trivial(array);
<<<<<<< HEAD
	if (opencl->options->target == PPCG_TARGET_OPENCL) {
=======
	if (need_lower_bound)
		p = isl_ast_op_type_print_macro(isl_ast_op_max, p);

>>>>>>> b89e3c1a
	p = ppcg_start_block(p);

	p = isl_printer_start_line(p);
	p = isl_printer_print_str(p, "dev_");
	p = isl_printer_print_str(p, array->name);
	p = isl_printer_print_str(p, " = clCreateBuffer(context, ");
	p = isl_printer_print_str(p, "CL_MEM_READ_WRITE, ");

	if (need_lower_bound) {
                p = isl_printer_print_str(p, ppcg_max);
		p = isl_printer_print_str(p, "(sizeof(");
		p = isl_printer_print_str(p, array->type);
		p = isl_printer_print_str(p, "), ");
	}
	p = gpu_array_info_print_size(p, array);
	if (need_lower_bound)
		p = isl_printer_print_str(p, ")");

	p = isl_printer_print_str(p, ", NULL, &err);");
	p = isl_printer_end_line(p);
	p = isl_printer_start_line(p);
	p = isl_printer_print_str(p, "openclCheckReturn(err);");
	p = isl_printer_end_line(p);

	p = ppcg_end_block(p);
	} else {
		p = isl_printer_start_line(p);
		p = isl_printer_print_str(p, "__ppcg_mem_");
		p = isl_printer_print_str(p, array->name);
		p = isl_printer_print_str(p, " = prl_scop_get_mem(__ppcg_scopinst, ");
		int device_only = array->local && !array->declare_local;
		if (device_only) {
			p = isl_printer_print_str(p, "NULL");
		} else {
			if (gpu_array_is_scalar(array))
				p = isl_printer_print_str(p, "&");
			p = isl_printer_print_str(p, array->name);
		}
		p = isl_printer_print_str(p, ", ");
		if (need_lower_bound) {
                        p = isl_printer_print_str(p, ppcg_max);
                        p = isl_printer_print_str(p, "(sizeof(");
			p = isl_printer_print_str(p, array->type);
			p = isl_printer_print_str(p, "), ");
		}
		p = gpu_array_info_print_size(p, array);
		if (need_lower_bound)
			p = isl_printer_print_str(p, ")");
		p = isl_printer_print_str(p, ", \"");
		if (gpu_array_is_read_only_scalar(array))
			p = isl_printer_print_str(p, ", &");
		p = isl_printer_print_str(p, array->name);
		p = isl_printer_print_str(p, "\");");
		p = isl_printer_end_line(p);
	}

	return p;
}

/* Allocate accessed device arrays.
 */
static __isl_give isl_printer *opencl_allocate_device_arrays(
	__isl_take isl_printer *p, struct gpu_prog *prog, struct opencl_info *opencl)
{
	int i;

	for (i = 0; i < prog->n_array; ++i) {
		struct gpu_array_info *array = &prog->array[i];

		if (!gpu_array_requires_device_allocation(array))
			continue;

		p = allocate_device_array(p, array, opencl);
	}
	p = isl_printer_start_line(p);
	p = isl_printer_end_line(p);
	return p;
}

/* Free the device array corresponding to "array"
 */
static __isl_give isl_printer *release_device_array(__isl_take isl_printer *p,
	struct gpu_array_info *array)
{
	p = isl_printer_start_line(p);
	p = isl_printer_print_str(p, "openclCheckReturn("
					"clReleaseMemObject(dev_");
	p = isl_printer_print_str(p, array->name);
	p = isl_printer_print_str(p, "));");
	p = isl_printer_end_line(p);

	return p;
}

/* Free the accessed device arrays.
 */
static __isl_give isl_printer *opencl_release_device_arrays(
	__isl_take isl_printer *p, struct gpu_prog *prog)
{
	int i;

	for (i = 0; i < prog->n_array; ++i) {
		struct gpu_array_info *array = &prog->array[i];
		if (!gpu_array_requires_device_allocation(array))
			continue;

		p = release_device_array(p, array);
	}
	return p;
}

/* Create an OpenCL device, context, command queue and build the kernel.
 * input is the name of the input file provided to ppcg.
 */
static __isl_give isl_printer *opencl_setup(__isl_take isl_printer *p,
	const char *input, struct opencl_info *info)
{
	if (info->options->target==PPCG_TARGET_OPENCL) {
	p = isl_printer_start_line(p);
	p = isl_printer_print_str(p, "cl_device_id device;");
	p = isl_printer_end_line(p);
	p = isl_printer_start_line(p);
	p = isl_printer_print_str(p, "cl_context context;");
	p = isl_printer_end_line(p);
	p = isl_printer_start_line(p);
	p = isl_printer_print_str(p, "cl_program program;");
	p = isl_printer_end_line(p);
	p = isl_printer_start_line(p);
	p = isl_printer_print_str(p, "cl_command_queue queue;");
	p = isl_printer_end_line(p);
	p = isl_printer_start_line(p);
	p = isl_printer_print_str(p, "cl_int err;");
	p = isl_printer_end_line(p);
	p = isl_printer_start_line(p);
	p = isl_printer_print_str(p, "device = opencl_create_device(");
	p = isl_printer_print_int(p, info->options->opencl_use_gpu);
	p = isl_printer_print_str(p, ");");
	p = isl_printer_end_line(p);
	p = isl_printer_start_line(p);
	p = isl_printer_print_str(p, "context = clCreateContext(NULL, 1, "
		"&device, NULL, NULL, &err);");
	p = isl_printer_end_line(p);
	p = isl_printer_start_line(p);
	p = isl_printer_print_str(p, "openclCheckReturn(err);");
	p = isl_printer_end_line(p);
	p = isl_printer_start_line(p);
	p = isl_printer_print_str(p, "queue = clCreateCommandQueue"
					"(context, device, 0, &err);");
	p = isl_printer_end_line(p);
	p = isl_printer_start_line(p);
	p = isl_printer_print_str(p, "openclCheckReturn(err);");
	p = isl_printer_end_line(p);

	p = isl_printer_start_line(p);
	p = isl_printer_print_str(p, "program = ");

	if (info->options->opencl_embed_kernel_code) {
		p = isl_printer_print_str(p, "opencl_build_program_from_string("
						"context, device, kernel_code, "
						"sizeof(kernel_code), \"");
	} else {
		p = isl_printer_print_str(p, "opencl_build_program_from_file("
						"context, device, \"");
		p = isl_printer_print_str(p, info->kernel_cl_name);
		p = isl_printer_print_str(p, "\", \"");
	}

	if (info->options->opencl_compiler_options)
		p = isl_printer_print_str(p,
					info->options->opencl_compiler_options);

	p = isl_printer_print_str(p, "\");");
	p = isl_printer_end_line(p);
	p = isl_printer_start_line(p);
	p = isl_printer_end_line(p);
	} else {
		p = isl_printer_start_line(p);
		p = isl_printer_print_str(p, "static prl_program __ppcg_program;");
		p = isl_printer_end_line(p);

		p = isl_printer_start_line(p);
		p = isl_printer_print_str(p, "static prl_scop __ppcg_scop;");
		p = isl_printer_end_line(p);

		p = isl_printer_start_line(p);
		p = isl_printer_print_str(p, "prl_scop_instance __ppcg_scopinst;");
		p = isl_printer_end_line(p);

		p = isl_printer_start_line(p);
		p = isl_printer_end_line(p);

		p = isl_printer_start_line(p);
		p = isl_printer_print_str(p, "__ppcg_scopinst = prl_scop_enter(&__ppcg_scop);");
		p = isl_printer_end_line(p);

		p = isl_printer_start_line(p);
		if (info->options->opencl_embed_kernel_code) {
			p = isl_printer_print_str(p, "prl_scop_program_from_str(__ppcg_scopinst, &__ppcg_program, kernel_code, sizeof(kernel_code), ");
		} else {
			p = isl_printer_print_str(p, "prl_scop_program_from_file(__ppcg_scopinst, &__ppcg_program, \"");
			p = isl_printer_print_str(p, info->kernel_cl_name);
			p = isl_printer_print_str(p, "\", ");
		}
		if (info->options->opencl_compiler_options) {
			p = isl_printer_print_str(p, "\"");
			p = isl_printer_print_str(p, info->options->opencl_compiler_options);
			p = isl_printer_print_str(p, "\"");
		} else {
			p = isl_printer_print_str(p, "NULL");
		}
		p = isl_printer_print_str(p, ");\n");

		p = isl_printer_end_line(p);
	}

	return p;
}

static __isl_give isl_printer *opencl_release_cl_objects(
	__isl_take isl_printer *p, struct opencl_info *info)
{
	if (info->options->target==PPCG_TARGET_OPENCL) {
	p = isl_printer_start_line(p);
	p = isl_printer_print_str(p, "openclCheckReturn(clReleaseCommandQueue"
					"(queue));");
	p = isl_printer_end_line(p);
	p = isl_printer_start_line(p);
	p = isl_printer_print_str(p, "openclCheckReturn(clReleaseProgram"
					"(program));");
	p = isl_printer_end_line(p);
	p = isl_printer_start_line(p);
	p = isl_printer_print_str(p, "openclCheckReturn(clReleaseContext"
					"(context));");
	p = isl_printer_end_line(p);
	} else {
		p = isl_printer_start_line(p);
		p = isl_printer_print_str(p, "prl_scop_leave(__ppcg_scopinst);");
		p = isl_printer_end_line(p);
	}

	return p;
}

/* Print a call to the OpenCL clSetKernelArg() function which sets
 * the arguments of the kernel.  arg_name and arg_index are the name and the
 * index of the kernel argument.  The index of the leftmost argument of
 * the kernel is 0 whereas the index of the rightmost argument of the kernel
 * is n - 1, where n is the total number of the kernel arguments.
 * read_only_scalar is a boolean that indicates whether the argument is a read
 * only scalar.
 */
static __isl_give isl_printer *opencl_set_kernel_argument(
	__isl_take isl_printer *p, int kernel_id,
	const char *arg_name, int arg_index, int read_only_scalar, struct opencl_info *opencl)
{
	if (opencl->options->target == PPCG_TARGET_OPENCL) {
	p = isl_printer_start_line(p);
	p = isl_printer_print_str(p,
		"openclCheckReturn(clSetKernelArg(kernel");
	p = isl_printer_print_int(p, kernel_id);
	p = isl_printer_print_str(p, ", ");
	p = isl_printer_print_int(p, arg_index);
	p = isl_printer_print_str(p, ", sizeof(");

	if (read_only_scalar) {
		p = isl_printer_print_str(p, arg_name);
		p = isl_printer_print_str(p, "), &");
	} else
		p = isl_printer_print_str(p, "cl_mem), (void *) &dev_");

	p = isl_printer_print_str(p, arg_name);
	p = isl_printer_print_str(p, "));");
	p = isl_printer_end_line(p);
	} else {
		p = isl_printer_start_line(p);
		if (read_only_scalar) {
			p = isl_printer_print_str(p, "{ .type = prl_kernel_call_arg_value, .data = (void*)&");
			p = isl_printer_print_str(p, arg_name);
			p = isl_printer_print_str(p, ", .size = sizeof(");
			p = isl_printer_print_str(p, arg_name);
			p = isl_printer_print_str(p, ") }, ");
		} else {
			p = isl_printer_print_str(p, "{ .type = prl_kernel_call_arg_mem, .mem = __ppcg_mem_");
			p = isl_printer_print_str(p, arg_name);
			p = isl_printer_print_str(p, " },");
		}
		p = isl_printer_end_line(p);
	}

	return p;
}

/* Print the block sizes as a list of the sizes in each
 * dimension.
 */
static __isl_give isl_printer *opencl_print_block_sizes(
	__isl_take isl_printer *p, struct ppcg_kernel *kernel)
{
	int i;

	if (kernel->n_block > 0)
		for (i = 0; i < kernel->n_block; ++i) {
			if (i)
				p = isl_printer_print_str(p, ", ");
			p = isl_printer_print_int(p, kernel->block_dim[i]);
		}
	else
		p = isl_printer_print_str(p, "1");

	return p;
}

/* Set the arguments of the OpenCL kernel by printing a call to the OpenCL
 * clSetKernelArg() function for each kernel argument.
 */
static __isl_give isl_printer *opencl_set_kernel_arguments(
	__isl_take isl_printer *p, struct gpu_prog *prog,
	struct ppcg_kernel *kernel, struct opencl_info *opencl)
{
	int i, n, ro;
	unsigned nparam;
	isl_space *space;
	int arg_index = 0;

	if (opencl->options->target==PPCG_TARGET_PRL) {
		p = isl_printer_start_line(p);
		p = isl_printer_print_str(p, "struct prl_kernel_call_arg __ppcg_kernel");
		p = isl_printer_print_int(p, kernel->id);
		p = isl_printer_print_str(p, "_args[] = {");
		p = isl_printer_end_line(p);
		p = isl_printer_indent(p, 2);
	}

	for (i = 0; i < prog->n_array; ++i) {
		int required;

		required = ppcg_kernel_requires_array_argument(kernel, i);
		if (required < 0)
			return isl_printer_free(p);
		if (!required)
			continue;
		ro = gpu_array_is_read_only_scalar(&prog->array[i]);
		opencl_set_kernel_argument(p, kernel->id, prog->array[i].name,
			arg_index, ro, opencl);
		arg_index++;
	}

	space = isl_union_set_get_space(kernel->arrays);
	nparam = isl_space_dim(space, isl_dim_param);
	for (i = 0; i < nparam; ++i) {
		const char *name;

		name = isl_space_get_dim_name(space, isl_dim_param, i);
		opencl_set_kernel_argument(p, kernel->id, name, arg_index, 1, opencl);
		arg_index++;
	}
	isl_space_free(space);

	n = isl_space_dim(kernel->space, isl_dim_set);
	for (i = 0; i < n; ++i) {
		const char *name;

		name = isl_space_get_dim_name(kernel->space, isl_dim_set, i);
		opencl_set_kernel_argument(p, kernel->id, name, arg_index, 1, opencl);
		arg_index++;
	}

	if (opencl->options->target==PPCG_TARGET_PRL) {
		p = isl_printer_indent(p, -1);
		p = isl_printer_start_line(p);
		p = isl_printer_print_str(p, "};");
		p = isl_printer_end_line(p);
	}

	return p;
}

/* Print the arguments to a kernel declaration or call.  If "types" is set,
 * then print a declaration (including the types of the arguments).
 *
 * The arguments are printed in the following order
 * - the arrays accessed by the kernel
 * - the parameters
 * - the host loop iterators
 */
static __isl_give isl_printer *opencl_print_kernel_arguments(
	__isl_take isl_printer *p, struct gpu_prog *prog,
	struct ppcg_kernel *kernel, int types)
{
	int i, n;
	int first = 1;
	unsigned nparam;
	isl_space *space;
	const char *type;

	for (i = 0; i < prog->n_array; ++i) {
		int required;

		required = ppcg_kernel_requires_array_argument(kernel, i);
		if (required < 0)
			return isl_printer_free(p);
		if (!required)
			continue;

		if (!first)
			p = isl_printer_print_str(p, ", ");

		if (types)
			p = gpu_array_info_print_declaration_argument(p,
				&prog->array[i], "__global");
		else
			p = gpu_array_info_print_call_argument(p,
				&prog->array[i]);

		first = 0;
	}

	space = isl_union_set_get_space(kernel->arrays);
	nparam = isl_space_dim(space, isl_dim_param);
	for (i = 0; i < nparam; ++i) {
		const char *name;

		name = isl_space_get_dim_name(space, isl_dim_param, i);

		if (!first)
			p = isl_printer_print_str(p, ", ");
		if (types)
			p = isl_printer_print_str(p, "int ");
		p = isl_printer_print_str(p, name);

		first = 0;
	}
	isl_space_free(space);

	n = isl_space_dim(kernel->space, isl_dim_set);
	type = isl_options_get_ast_iterator_type(prog->ctx);
	for (i = 0; i < n; ++i) {
		const char *name;

		if (!first)
			p = isl_printer_print_str(p, ", ");
		name = isl_space_get_dim_name(kernel->space, isl_dim_set, i);
		if (types) {
			p = isl_printer_print_str(p, type);
			p = isl_printer_print_str(p, " ");
		}
		p = isl_printer_print_str(p, name);

		first = 0;
	}

	return p;
}

/* Print the header of the given kernel.
 */
static __isl_give isl_printer *opencl_print_kernel_header(
	__isl_take isl_printer *p, struct gpu_prog *prog,
	struct ppcg_kernel *kernel)
{
	p = isl_printer_start_line(p);
	p = isl_printer_print_str(p, "__kernel void kernel");
	p = isl_printer_print_int(p, kernel->id);
	p = isl_printer_print_str(p, "(");
	p = opencl_print_kernel_arguments(p, prog, kernel, 1);
	p = isl_printer_print_str(p, ")");
	p = isl_printer_end_line(p);

	return p;
}

/* Print a list of iterators of type "type" with names "ids" to "p".
 * Each iterator is assigned the corresponding opencl identifier returned
 * by the function "opencl_id".
 * Unlike the equivalent function in the CUDA backend which prints iterators
 * in reverse order to promote coalescing, this function does not print
 * iterators in reverse order.  The OpenCL backend currently does not take
 * into account any coalescing considerations.
 */
static __isl_give isl_printer *print_iterators(__isl_take isl_printer *p,
	const char *type, __isl_keep isl_id_list *ids, const char *opencl_id)
{
	int i, n;

	n = isl_id_list_n_id(ids);
	if (n <= 0)
		return p;
	p = isl_printer_start_line(p);
	p = isl_printer_print_str(p, type);
	p = isl_printer_print_str(p, " ");
	for (i = 0; i < n; ++i) {
		isl_id *id;

		if (i)
			p = isl_printer_print_str(p, ", ");
		id = isl_id_list_get_id(ids, i);
		p = isl_printer_print_id(p, id);
		isl_id_free(id);
		p = isl_printer_print_str(p, " = ");
		p = isl_printer_print_str(p, opencl_id);
		p = isl_printer_print_str(p, "(");
		p = isl_printer_print_int(p, i);
		p = isl_printer_print_str(p, ")");
	}
	p = isl_printer_print_str(p, ";");
	p = isl_printer_end_line(p);

	return p;
}

static __isl_give isl_printer *opencl_print_kernel_iterators(
	__isl_take isl_printer *p, struct ppcg_kernel *kernel)
{
	isl_ctx *ctx = isl_ast_node_get_ctx(kernel->tree);
	const char *type;

	type = isl_options_get_ast_iterator_type(ctx);

	p = print_iterators(p, type, kernel->block_ids, "get_group_id");
	p = print_iterators(p, type, kernel->thread_ids, "get_local_id");

	return p;
}

static __isl_give isl_printer *opencl_print_kernel_var(
	__isl_take isl_printer *p, struct ppcg_kernel_var *var)
{
	int j;
	isl_val *v;

	p = isl_printer_start_line(p);
	if (var->type == ppcg_access_shared)
		p = isl_printer_print_str(p, "__local ");
	p = isl_printer_print_str(p, var->array->type);
	p = isl_printer_print_str(p, " ");
	p = isl_printer_print_str(p, var->name);
	for (j = 0; j < var->array->n_index; ++j) {
		p = isl_printer_print_str(p, "[");
		v = isl_vec_get_element_val(var->size, j);
		p = isl_printer_print_val(p, v);
		p = isl_printer_print_str(p, "]");
		isl_val_free(v);
	}
	p = isl_printer_print_str(p, ";");
	p = isl_printer_end_line(p);

	return p;
}

static __isl_give isl_printer *opencl_print_kernel_vars(
		__isl_take isl_printer *p, struct ppcg_kernel *kernel)
{
	int i;

	for (i = 0; i < kernel->n_var; ++i)
		p = opencl_print_kernel_var(p, &kernel->var[i]);

	return p;
}

/* Print a call to barrier() which is a sync statement.
 * All work-items in a work-group executing the kernel on a processor must
 * execute the barrier() function before any are allowed to continue execution
 * beyond the barrier.
 * The flag CLK_LOCAL_MEM_FENCE makes the barrier function either flush any
 * variables stored in local memory or queue a memory fence to ensure correct
 * ordering of memory operations to local memory.
 * The flag CLK_GLOBAL_MEM_FENCE makes the barrier function queue a memory
 * fence to ensure correct ordering of memory operations to global memory.
 */
static __isl_give isl_printer *opencl_print_sync(__isl_take isl_printer *p,
	struct ppcg_kernel_stmt *stmt)
{
	p = isl_printer_start_line(p);
	p = isl_printer_print_str(p,
		"barrier(CLK_LOCAL_MEM_FENCE | CLK_GLOBAL_MEM_FENCE);");
	p = isl_printer_end_line(p);

	return p;
}

/* Data structure containing function names for which the calls
 * should be changed from
 *
 *	name(arg)
 *
 * to
 *
 *	opencl_name((type) (arg))
 */
static struct ppcg_opencl_fn {
	const char *name;
	const char *opencl_name;
	const char *type;
} opencl_fn[] = {
	{ "expf",	"exp",		"float" },
	{ "powf",	"pow",		"float" },
	{ "sqrtf",	"sqrt",		"float" },
};

#define ARRAY_SIZE(array) (sizeof(array)/sizeof(*array))

/* If the name of function called by "expr" matches any of those
 * in ppcg_opencl_fn, then replace the call by a cast to the corresponding
 * type in ppcg_opencl_fn and a call to corresponding OpenCL function.
 */
static __isl_give pet_expr *map_opencl_call(__isl_take pet_expr *expr,
	void *user)
{
	const char *name;
	int i;

	name = pet_expr_call_get_name(expr);
	for (i = 0; i < ARRAY_SIZE(opencl_fn); ++i) {
		pet_expr *arg;

		if (strcmp(name, opencl_fn[i].name))
			continue;
		expr = pet_expr_call_set_name(expr, opencl_fn[i].opencl_name);
		arg = pet_expr_get_arg(expr, 0);
		arg = pet_expr_new_cast(opencl_fn[i].type, arg);
		expr = pet_expr_set_arg(expr, 0, arg);
	}
	return expr;
}

/* Print the body of a statement from the input program,
 * for use in OpenCL code.
 *
 * Before calling ppcg_kernel_print_domain to print the actual statement body,
 * we first modify this body to take into account that the output code
 * is OpenCL code.  In particular, if the statement calls any function
 * with a "f" suffix, then it needs to be replaced by a call to
 * the corresponding function without suffix after casting the argument
 * to a float.
 */
static __isl_give isl_printer *print_opencl_kernel_domain(
	__isl_take isl_printer *p, struct ppcg_kernel_stmt *stmt)
{
	struct pet_stmt *ps;
	pet_tree *tree;

	ps = stmt->u.d.stmt->stmt;
	tree = pet_tree_copy(ps->body);
	ps->body = pet_tree_map_call_expr(ps->body, &map_opencl_call, NULL);
	p = ppcg_kernel_print_domain(p, stmt);
	pet_tree_free(ps->body);
	ps->body = tree;

	return p;
}

/* This function is called for each user statement in the AST,
 * i.e., for each kernel body statement, copy statement or sync statement.
 */
static __isl_give isl_printer *opencl_print_kernel_stmt(
	__isl_take isl_printer *p,
	__isl_take isl_ast_print_options *print_options,
	__isl_keep isl_ast_node *node, void *user)
{
	isl_id *id;
	struct ppcg_kernel_stmt *stmt;

	id = isl_ast_node_get_annotation(node);
	stmt = isl_id_get_user(id);
	isl_id_free(id);

	isl_ast_print_options_free(print_options);

	switch (stmt->type) {
	case ppcg_kernel_copy:
		return ppcg_kernel_print_copy(p, stmt);
	case ppcg_kernel_sync:
		return opencl_print_sync(p, stmt);
	case ppcg_kernel_domain:
		return print_opencl_kernel_domain(p, stmt);
	}

	return p;
}

/* Return true if there is a double array in prog->array or
 * if any of the types in prog->scop involve any doubles.
 * To check the latter condition, we simply search for the string "double"
 * in the type definitions, which may result in false positives.
 */
static __isl_give int any_double_elements(struct gpu_prog *prog)
{
	int i;

	for (i = 0; i < prog->n_array; ++i)
		if (strcmp(prog->array[i].type, "double") == 0)
			return 1;

	for (i = 0; i < prog->scop->pet->n_type; ++i) {
		struct pet_type *type = prog->scop->pet->types[i];

		if (strstr(type->definition, "double"))
			return 1;
	}

	return 0;
}

/* Prints a #pragma to enable support for double floating-point
 * precision.  OpenCL 1.0 adds support for double precision floating-point as
 * an optional extension. An application that wants to use double will need to
 * include the #pragma OPENCL EXTENSION cl_khr_fp64 : enable directive before
 * any double precision data type is declared in the kernel code.
 */
static __isl_give isl_printer *opencl_enable_double_support(
	__isl_take isl_printer *p)
{
	p = isl_printer_start_line(p);
	p = isl_printer_print_str(p, "#pragma OPENCL EXTENSION cl_khr_fp64 :"
		" enable");
	p = isl_printer_end_line(p);
	p = isl_printer_start_line(p);
	p = isl_printer_end_line(p);

	return p;
}

static __isl_give isl_printer *opencl_print_kernel(struct gpu_prog *prog,
	struct ppcg_kernel *kernel, __isl_take isl_printer *p)
{
	isl_ctx *ctx = isl_ast_node_get_ctx(kernel->tree);
	isl_ast_print_options *print_options;

	print_options = isl_ast_print_options_alloc(ctx);
	print_options = isl_ast_print_options_set_print_user(print_options,
				&opencl_print_kernel_stmt, NULL);

	p = isl_printer_set_output_format(p, ISL_FORMAT_C);
	p = opencl_print_kernel_header(p, prog, kernel);
	p = isl_printer_print_str(p, "{");
	p = isl_printer_end_line(p);
	p = isl_printer_indent(p, 4);
	p = opencl_print_kernel_iterators(p, kernel);
	p = opencl_print_kernel_vars(p, kernel);
	p = isl_printer_end_line(p);
	p = ppcg_set_macro_names(p);
	p = isl_ast_op_type_print_macro(isl_ast_op_fdiv_q, p);
	p = ppcg_print_macros(p, kernel->tree);
	p = isl_ast_node_print(kernel->tree, p, print_options);
	p = isl_printer_indent(p, -4);
	p = isl_printer_start_line(p);
	p = isl_printer_print_str(p, "}");
	p = isl_printer_end_line(p);

	return p;
}

struct print_host_user_data_opencl {
	struct opencl_info *opencl;
	struct gpu_prog *prog;
};

/* This function prints the i'th block size multiplied by the i'th grid size,
 * where i (a parameter to this function) is one of the possible dimensions of
 * grid sizes and block sizes.
 * If the dimension of block sizes is not equal to the dimension of grid sizes
 * the output is calculated as follows:
 *
 * Suppose that:
 * block_sizes[dim1] is the list of blocks sizes and it contains dim1 elements.
 * grid_sizes[dim2] is the list of grid sizes and it contains dim2 elements.
 *
 * The output is:
 * If (i > dim2) then the output is block_sizes[i]
 * If (i > dim1) then the output is grid_sizes[i]
 */
static __isl_give isl_printer *opencl_print_total_number_of_work_items_for_dim(
	__isl_take isl_printer *p, struct ppcg_kernel *kernel, int i)
{
	int grid_dim, block_dim;
	isl_ast_expr *grid_size_expr;
	isl_ast_expr *bound_grid;

	grid_dim = isl_multi_pw_aff_dim(kernel->grid_size, isl_dim_set);
	block_dim = kernel->n_block;

	if (i < min(grid_dim, block_dim)) {
		grid_size_expr = kernel->grid_size_expr;
		bound_grid = isl_ast_expr_get_op_arg(grid_size_expr, 1 + i);
		if (kernel->options->target == PPCG_TARGET_OPENCL) {
		p = isl_printer_print_str(p, "(");
		p = isl_printer_print_ast_expr(p, bound_grid);
		p = isl_printer_print_str(p, ") * ");
		p = isl_printer_print_int(p, kernel->block_dim[i]);
		} else {
			p = isl_printer_print_ast_expr(p, bound_grid);
		}
		isl_ast_expr_free(bound_grid);
	} else if (i >= grid_dim) {
		p = isl_printer_print_int(p, kernel->block_dim[i]);
	} else {
		grid_size_expr = kernel->grid_size_expr;
		bound_grid = isl_ast_expr_get_op_arg(grid_size_expr, 1 + i);
		p = isl_printer_print_ast_expr(p, bound_grid);
		isl_ast_expr_free(bound_grid);
	}

	return p;
}

/* Print a list that represents the total number of work items.  The list is
 * constructed by performing an element-wise multiplication of the block sizes
 * and the grid sizes.  To explain how the list is constructed, suppose that:
 * block_sizes[dim1] is the list of blocks sizes and it contains dim1 elements.
 * grid_sizes[dim2] is the list of grid sizes and it contains dim2 elements.
 *
 * The output of this function is constructed as follows:
 * If (dim1 > dim2) then the output is the following list:
 * grid_sizes[0]*block_sizes[0], ..., grid_sizes[dim2-1]*block_sizes[dim2-1],
 * block_sizes[dim2], ..., block_sizes[dim1-2], block_sizes[dim1-1].
 *
 * If (dim2 > dim1) then the output is the following list:
 * grid_sizes[0]*block_sizes[0], ..., grid_sizes[dim1-1] * block_sizes[dim1-1],
 * grid_sizes[dim1], grid_sizes[dim2-2], grid_sizes[dim2-1].
 *
 * To calculate the total number of work items out of the list constructed by
 * this function, the user should multiply the elements of the list.
 */
static __isl_give isl_printer *opencl_print_total_number_of_work_items_as_list(
	__isl_take isl_printer *p, struct ppcg_kernel *kernel)
{
	int i;
	int grid_dim, block_dim;

	grid_dim = isl_multi_pw_aff_dim(kernel->grid_size, isl_dim_set);
	block_dim = kernel->n_block;

	if ((grid_dim <= 0) || (block_dim <= 0)) {
		p = isl_printer_print_str(p, "1");
		return p;
	}

	for (i = 0; i <= max(grid_dim, block_dim) - 1; i++) {
		if (i > 0)
			p = isl_printer_print_str(p, ", ");

		p = opencl_print_total_number_of_work_items_for_dim(p,
			kernel, i);
	}

	return p;
}

/* Copy "array" from the host to the device (to_host = 0) or
 * back from the device to the host (to_host = 1).
 */
static __isl_give isl_printer *copy_array(__isl_take isl_printer *p,
	struct gpu_array_info *array, int to_host, struct opencl_info *opencl)
{

	if (opencl->options->target == PPCG_TARGET_OPENCL) {
	p = isl_printer_start_line(p);
	p = isl_printer_print_str(p, "openclCheckReturn(");
	if (to_host)
		p = isl_printer_print_str(p, "clEnqueueReadBuffer");
	else
		p = isl_printer_print_str(p, "clEnqueueWriteBuffer");
	p = isl_printer_print_str(p, "(queue, dev_");
	p = isl_printer_print_str(p, array->name);
	p = isl_printer_print_str(p, ", CL_TRUE, 0, ");
	p = gpu_array_info_print_size(p, array);

	if (gpu_array_is_read_only_scalar(array))
		p = isl_printer_print_str(p, ", &");
	else
		p = isl_printer_print_str(p, ", ");
	p = isl_printer_print_str(p, array->name);
	p = isl_printer_print_str(p, ", 0, NULL, NULL));");
	p = isl_printer_end_line(p);
	} else {
		p = isl_printer_start_line(p);
		if (to_host) {
			p = isl_printer_print_str(p, "prl_scop_device_to_host(__ppcg_scopinst, __ppcg_mem_");
			p = isl_printer_print_str(p, array->name);
			p = isl_printer_print_str(p, ");");
		} else {
			p = isl_printer_print_str(p, "prl_scop_host_to_device(__ppcg_scopinst, __ppcg_mem_");
			p = isl_printer_print_str(p, array->name);
			p = isl_printer_print_str(p, ");");
		}
		p = isl_printer_end_line(p);
	}

	return p;
}

/* Print code for initializing the device for execution of the transformed
 * code.  This includes declaring locally defined variables as well as
 * declaring and allocating the required copies of arrays on the device.
 */
static __isl_give isl_printer *init_device(__isl_take isl_printer *p,
	struct gpu_prog *prog, struct opencl_info *opencl)
{
	p = opencl_print_host_macros(p, opencl);
	p = gpu_print_local_declarations(p, prog);
	p = opencl_declare_device_arrays(p, prog, opencl);
	p = opencl_setup(p, opencl->input, opencl);
	p = opencl_allocate_device_arrays(p, prog, opencl);

	return p;
}

/* Print code for clearing the device after execution of the transformed code.
 * In particular, free the memory that was allocated on the device.
 */
static __isl_give isl_printer *clear_device(__isl_take isl_printer *p,
	struct gpu_prog *prog, struct opencl_info *opencl)
{
	if (opencl->options->target==PPCG_TARGET_OPENCL)
		p = opencl_release_device_arrays(p, prog);
	p = opencl_release_cl_objects(p, opencl);

	return p;
}

/* Print a statement for copying an array to or from the device,
 * or for initializing or clearing the device.
 * The statement identifier of a copying node is called
 * "to_device_<array name>" or "from_device_<array name>" and
 * its user pointer points to the gpu_array_info of the array
 * that needs to be copied.
 * The node for initializing the device is called "init_device".
 * The node for clearing the device is called "clear_device".
 *
 * Extract the array (if any) from the identifier and call
 * init_device, clear_device, copy_array_to_device or copy_array_from_device.
 */
static __isl_give isl_printer *print_device_node(__isl_take isl_printer *p,
	__isl_keep isl_ast_node *node, struct gpu_prog *prog,
	struct opencl_info *opencl)
{
	isl_ast_expr *expr, *arg;
	isl_id *id;
	const char *name;
	struct gpu_array_info *array;

	expr = isl_ast_node_user_get_expr(node);
	arg = isl_ast_expr_get_op_arg(expr, 0);
	id = isl_ast_expr_get_id(arg);
	name = isl_id_get_name(id);
	array = isl_id_get_user(id);
	isl_id_free(id);
	isl_ast_expr_free(arg);
	isl_ast_expr_free(expr);

	if (!name)
		return isl_printer_free(p);
	if (!strcmp(name, "init_device"))
		return init_device(p, prog, opencl);
	if (!strcmp(name, "clear_device"))
		return clear_device(p, prog, opencl);
	if (!array)
		return isl_printer_free(p);

	if (!prefixcmp(name, "to_device"))
		return copy_array(p, array, 0, opencl);
	else
		return copy_array(p, array, 1, opencl);
}

/* Print the user statement of the host code to "p".
 *
 * The host code may contain original user statements, kernel launches,
 * statements that copy data to/from the device and statements
 * the initialize or clear the device.
 * The original user statements and the kernel launches have
 * an associated annotation, while the other statements do not.
 * The latter are handled by print_device_node.
 * The annotation on the user statements is called "user".
 *
 * In case of a kernel launch, print a block of statements that
 * defines the grid and the work group and then launches the kernel.
 *
 * A grid is composed of many work groups (blocks), each work group holds
 * many work-items (threads).
 *
 * global_work_size[kernel->n_block] represents the total number of work
 * items.  It points to an array of kernel->n_block unsigned
 * values that describe the total number of work-items that will execute
 * the kernel.  The total number of work-items is computed as:
 * global_work_size[0] *...* global_work_size[kernel->n_block - 1].
 *
 * The size of each work group (i.e. the number of work-items in each work
 * group) is described using block_size[kernel->n_block].  The total
 * number of work-items in a block (work-group) is computed as:
 * block_size[0] *... * block_size[kernel->n_block - 1].
 *
 * For more information check:
 * http://www.khronos.org/registry/cl/sdk/1.0/docs/man/xhtml/clEnqueueNDRangeKernel.html
 */
static __isl_give isl_printer *opencl_print_host_user(
	__isl_take isl_printer *p,
	__isl_take isl_ast_print_options *print_options,
	__isl_keep isl_ast_node *node, void *user)
{
	isl_id *id;
	int is_user;
	struct ppcg_kernel *kernel;
	struct ppcg_kernel_stmt *stmt;
	struct print_host_user_data_opencl *data;

	isl_ast_print_options_free(print_options);

	data = (struct print_host_user_data_opencl *) user;

	id = isl_ast_node_get_annotation(node);
	if (!id)
		return print_device_node(p, node, data->prog, data->opencl);

	is_user = !strcmp(isl_id_get_name(id), "user");
	kernel = is_user ? NULL : isl_id_get_user(id);
	stmt = is_user ? isl_id_get_user(id) : NULL;
	isl_id_free(id);

	if (is_user) {
		if (data->opencl->options->target==PPCG_TARGET_OPENCL) {
		return ppcg_kernel_print_domain(p, stmt);
		} else {
			p = isl_printer_print_str(p, "{ if (prl_mem_is_available_on_host(__ppcg_scopinst)) {");
			p = ppcg_kernel_print_domain(p, stmt);
			p = isl_printer_print_str(p, "} else {");

			data->opencl->kprinter = print_opencl_kernel_domain(data->opencl->kprinter, stmt);
			//data->opencl->kprinter = opencl_print_kernel(data->prog, , data->opencl->kprinter);
			p = isl_printer_print_str(p, "}}");
			return p;
		}
	}

	p = isl_printer_start_line(p);
	p = isl_printer_print_str(p, "{");
	p = isl_printer_end_line(p);
	p = isl_printer_indent(p, 2);

	p = isl_printer_start_line(p);
	if (data->opencl->options->target==PPCG_TARGET_OPENCL)
	p = isl_printer_print_str(p, "size_t global_work_size[");
	else
		p = isl_printer_print_str(p, "size_t grid_size[");

	if (kernel->n_block > 0)
		p = isl_printer_print_int(p, kernel->n_block);
	else
		p = isl_printer_print_int(p, 1);

	p = isl_printer_print_str(p, "] = {");
	p = opencl_print_total_number_of_work_items_as_list(p, kernel);
	p = isl_printer_print_str(p, "};");
	p = isl_printer_end_line(p);

	p = isl_printer_start_line(p);
	p = isl_printer_print_str(p, "size_t block_size[");

	if (kernel->n_block > 0)
		p = isl_printer_print_int(p, kernel->n_block);
	else
		p = isl_printer_print_int(p, 1);

	p = isl_printer_print_str(p, "] = {");
	p = opencl_print_block_sizes(p, kernel);
	p = isl_printer_print_str(p, "};");
	p = isl_printer_end_line(p);

	if (data->opencl->options->target==PPCG_TARGET_OPENCL) {
	p = isl_printer_start_line(p);
	p = isl_printer_print_str(p, "cl_kernel kernel");
	p = isl_printer_print_int(p, kernel->id);
	p = isl_printer_print_str(p, " = clCreateKernel(program, \"kernel");
	p = isl_printer_print_int(p, kernel->id);
	p = isl_printer_print_str(p, "\", &err);");
	p = isl_printer_end_line(p);
	p = isl_printer_start_line(p);
	p = isl_printer_print_str(p, "openclCheckReturn(err);");
	p = isl_printer_end_line(p);

	opencl_set_kernel_arguments(p, data->prog, kernel, data->opencl);

	p = isl_printer_start_line(p);
	p = isl_printer_print_str(p, "openclCheckReturn(clEnqueueNDRangeKernel"
		"(queue, kernel");
	p = isl_printer_print_int(p, kernel->id);
	p = isl_printer_print_str(p, ", ");
	if (kernel->n_block > 0)
		p = isl_printer_print_int(p, kernel->n_block);
	else
		p = isl_printer_print_int(p, 1);

	p = isl_printer_print_str(p, ", NULL, global_work_size, "
					"block_size, "
					"0, NULL, NULL));");
	p = isl_printer_end_line(p);
	p = isl_printer_start_line(p);
	p = isl_printer_print_str(p, "openclCheckReturn("
					"clReleaseKernel(kernel");
	p = isl_printer_print_int(p, kernel->id);
	p = isl_printer_print_str(p, "));");
	p = isl_printer_end_line(p);
	p = isl_printer_start_line(p);
	p = isl_printer_print_str(p, "clFinish(queue);");
	p = isl_printer_end_line(p);
	} else {
		p = isl_printer_start_line(p);
		p = isl_printer_print_str(p, "static prl_kernel __ppcg_kernel");
		p = isl_printer_print_int(p, kernel->id);
		p = isl_printer_print_str(p, ";");
		p = isl_printer_end_line(p);

		p = isl_printer_start_line(p);
		p = isl_printer_print_str(p, "prl_scop_init_kernel(__ppcg_scopinst, &__ppcg_kernel");
		p = isl_printer_print_int(p, kernel->id);
		p = isl_printer_print_str(p, ", __ppcg_program, \"kernel");
		p = isl_printer_print_int(p, kernel->id);
		p = isl_printer_print_str(p, "\");");
		p = isl_printer_end_line(p);

		opencl_set_kernel_arguments(p, data->prog, kernel, data->opencl);

		p = isl_printer_start_line(p);
		p = isl_printer_print_str(p, "prl_scop_call(__ppcg_scopinst, __ppcg_kernel");
		p = isl_printer_print_int(p, kernel->id);
		p = isl_printer_print_str(p, ", sizeof(grid_size)/sizeof(grid_size[0]), grid_size,  sizeof(block_size)/sizeof(block_size[0]), block_size, sizeof(__ppcg_kernel");
		p = isl_printer_print_int(p, kernel->id);
		p = isl_printer_print_str(p, "_args)/sizeof(__ppcg_kernel");
		p = isl_printer_print_int(p, kernel->id);
		p = isl_printer_print_str(p, "_args[0]), __ppcg_kernel");
		p = isl_printer_print_int(p, kernel->id);
		p = isl_printer_print_str(p, "_args);");
		p = isl_printer_end_line(p);
	}
	p = isl_printer_indent(p, -2);
	p = isl_printer_start_line(p);
	p = isl_printer_print_str(p, "}");
	p = isl_printer_end_line(p);

	p = isl_printer_start_line(p);
	p = isl_printer_end_line(p);

	data->opencl->kprinter = opencl_print_kernel(data->prog, kernel,
						data->opencl->kprinter);

	return p;
}

static __isl_give isl_printer *opencl_print_host_code(
	__isl_take isl_printer *p, struct gpu_prog *prog,
	__isl_keep isl_ast_node *tree, struct opencl_info *opencl)
{
	isl_ast_print_options *print_options;
	isl_ctx *ctx = isl_ast_node_get_ctx(tree);
	struct print_host_user_data_opencl data = { opencl, prog };

	print_options = isl_ast_print_options_alloc(ctx);
	print_options = isl_ast_print_options_set_print_user(print_options,
				&opencl_print_host_user, &data);

	p = ppcg_print_macros(p, tree);
	p = isl_ast_node_print(tree, p, print_options);

	return p;
}

static __isl_give isl_printer *print_prog_name(__isl_take isl_printer *p, struct gpu_prog *prog) {
	p = isl_printer_print_str(p, "__ppcg_prog");
	p = isl_printer_print_int(p, prog->id);
	return p;
}

struct print_code_user {
	struct opencl_info *opencl;
	struct gpu_prog *prog;
	 isl_ast_node *tree;
};

static __isl_give isl_printer *print_code(__isl_take isl_printer *p, void *user) {
	struct print_code_user *tuser = user;
	struct opencl_info *opencl = tuser->opencl;
	struct gpu_prog *prog = tuser->prog;
	isl_ast_node *tree = tuser->tree;

	p = opencl_print_host_code(p, prog, tree, opencl);

	return p;
}

/* Given a gpu_prog "prog" and the corresponding transformed AST
 * "tree", print the entire OpenCL code to "p".
 */
static __isl_give isl_printer *print_opencl(__isl_take isl_printer *p,
	struct gpu_prog *prog, __isl_keep isl_ast_node *tree,
	struct gpu_types *types, void *user)
{
	struct opencl_info *opencl = user;

	opencl->kprinter = isl_printer_set_output_format(opencl->kprinter,
							ISL_FORMAT_C);
	if (any_double_elements(prog))
		opencl->kprinter = opencl_enable_double_support(
							opencl->kprinter);
	if (opencl->options->opencl_print_kernel_types)
		opencl->kprinter = gpu_print_types(opencl->kprinter, types,
								prog);

	if (!opencl->kprinter)
		return isl_printer_free(p);


	p = gpu_print_prog_invocation(p, prog);


	isl_printer *header = isl_printer_to_file(isl_printer_get_ctx(p), opencl->kernel_h);
	header = isl_printer_set_output_format(header, ISL_FORMAT_C);


	header = isl_printer_start_line(header);
	header = gpu_print_prog_declaration(header, prog, /*has_custom_types=*/isl_bool_false);
	header = isl_printer_print_str(header, ";");
	header = isl_printer_end_line(header);

	isl_printer_free(header);


	isl_printer *code = isl_printer_to_file(isl_printer_get_ctx(p), opencl->kernel_c);
	code = isl_printer_set_output_format(code, ISL_FORMAT_C);
	code = ppcg_set_macro_names(code);

	code = isl_printer_print_str(code, "\n");
	code = gpu_print_types(code, &opencl->types_c,	prog);

	code = isl_printer_print_str(code, "\n");
	code = isl_printer_start_line(code);
	code = gpu_print_prog_declaration(code, prog, /*has_custom_types=*/isl_bool_true);
	code = isl_printer_end_line(code);

	code = ppcg_start_block(code);
	code = isl_ast_op_type_print_macro(isl_ast_op_fdiv_q, code);
	code = opencl_print_host_code(code, prog, tree, opencl);
	code = ppcg_end_block(code);

	isl_printer_free(code);

	return p;
}

/* Transform the code in the file called "input" by replacing
 * all scops by corresponding OpenCL code.
 * The host code is written to "output" or a name derived from
 * "input" if "output" is NULL.
 * The kernel code is placed in separate files with names
 * derived from "output" or "input".
 *
 * We let generate_gpu do all the hard work and then let it call
 * us back for printing the AST in print_opencl.
 *
 * To prepare for this printing, we first open the output files
 * and we close them after generate_gpu has finished.
 */
int generate_opencl(isl_ctx *ctx, struct ppcg_options *options,
	const char *input, const char *output)
{
	struct opencl_info opencl = { options, input, output };
	int r;

	opencl.kprinter = isl_printer_to_str(ctx);
	r = opencl_open_files(&opencl);

	if (r >= 0)
		r = generate_gpu(ctx, input, opencl.host_c, options,
				&print_opencl, &opencl);

	if (opencl_close_files(&opencl) < 0)
		r = -1;
	isl_printer_free(opencl.kprinter);

	for (int i = 0; i < opencl.types_c.n; ++i)
		free(opencl.types_c.name[i]);
	free(opencl.types_c.name);

	return r;
}<|MERGE_RESOLUTION|>--- conflicted
+++ resolved
@@ -244,12 +244,6 @@
 	p = isl_printer_end_line(p);
 	}
 
-<<<<<<< HEAD
-	p = ppcg_set_macro_names(p);
-	p = isl_ast_op_type_print_macro(isl_ast_op_max, p);
-
-=======
->>>>>>> b89e3c1a
 	return p;
 }
 
@@ -301,13 +295,10 @@
 	int need_lower_bound;
 
 	need_lower_bound = !is_array_positive_size_guard_trivial(array);
-<<<<<<< HEAD
-	if (opencl->options->target == PPCG_TARGET_OPENCL) {
-=======
 	if (need_lower_bound)
 		p = isl_ast_op_type_print_macro(isl_ast_op_max, p);
 
->>>>>>> b89e3c1a
+	if (opencl->options->target == PPCG_TARGET_OPENCL) {
 	p = ppcg_start_block(p);
 
 	p = isl_printer_start_line(p);
@@ -317,7 +308,7 @@
 	p = isl_printer_print_str(p, "CL_MEM_READ_WRITE, ");
 
 	if (need_lower_bound) {
-                p = isl_printer_print_str(p, ppcg_max);
+		p = isl_printer_print_str(p, ppcg_max);
 		p = isl_printer_print_str(p, "(sizeof(");
 		p = isl_printer_print_str(p, array->type);
 		p = isl_printer_print_str(p, "), ");
@@ -348,8 +339,8 @@
 		}
 		p = isl_printer_print_str(p, ", ");
 		if (need_lower_bound) {
-                        p = isl_printer_print_str(p, ppcg_max);
-                        p = isl_printer_print_str(p, "(sizeof(");
+			p = isl_printer_print_str(p, ppcg_max);
+			p = isl_printer_print_str(p, "(sizeof(");
 			p = isl_printer_print_str(p, array->type);
 			p = isl_printer_print_str(p, "), ");
 		}
