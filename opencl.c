/*
 * Copyright 2013      Ecole Normale Superieure
 *
 * Use of this software is governed by the MIT license
 *
 * Written by Sven Verdoolaege and Riyadh Baghdadi,
 * Ecole Normale Superieure, 45 rue d’Ulm, 75230 Paris, France
 */

#include <ctype.h>
#include <limits.h>
#include <string.h>

#include <isl/aff.h>
#include <isl/ast.h>

#include "opencl.h"
#include "gpu_print.h"
#include "gpu.h"
#include "ppcg.h"
#include "print.h"
#include "schedule.h"
#include "util.h"

#define min(a, b)  (((a) < (b)) ? (a) : (b))
#define max(a, b)  (((a) > (b)) ? (a) : (b))

/* options are the global options passed to generate_opencl.
 * input is the name of the input file.
 * output is the user-specified output file name and may be NULL
 *	if not specified by the user.
 * kernel_c_name is the name of the kernel_c file.
 * kprinter is an isl_printer for the kernel file.
 * host_c is the generated source file for the host code.  kernel_c is
 * the generated source file for the kernel.
 */
struct opencl_info {
	struct ppcg_options *options;
	const char *input;
	const char *output;
	char kernel_h_name[PATH_MAX];
	char kernel_c_name[PATH_MAX];
	char kernel_cl_name[PATH_MAX];

	isl_printer *kprinter;

	FILE *host_c;
	FILE *kernel_h;
	FILE *kernel_c;
	FILE *kernel_cl;

	/* The sequence of types for which a definition has been printed into kernel_c */
	struct gpu_types types_c;
};

/* Open the file called "name" for writing or print an error message.
 */
static FILE *open_or_croak(const char *name)
{
	FILE *file;

	file = fopen(name, "w");
	if (!file)
		fprintf(stderr, "Failed to open \"%s\" for writing\n", name);
	return file;
}

/* Open the host .c file and the kernel .h and .cl files for writing.
 * Their names are derived from info->output (or info->input if
 * the user did not specify an output file name).
 * Add the necessary includes to these files, including those specified
 * by the user.
 *
 * Return 0 on success and -1 on failure.
 */
static int opencl_open_files(struct opencl_info *info)
{
	char name[PATH_MAX];
	int i;
	int len;

	if (info->output) {
		const char *ext;

		ext = strrchr(info->output, '.');
		len = ext ? ext - info->output : strlen(info->output);
		memcpy(name, info->output, len);

		info->host_c = open_or_croak(info->output);
	} else {
		len = ppcg_extract_base_name(name, info->input);

		strcpy(name + len, "_host.c");
		info->host_c = open_or_croak(name);
	}

	memcpy(info->kernel_h_name, name, len);
	strcpy(info->kernel_h_name + len, "_kernel.h");
	info->kernel_h = open_or_croak(info->kernel_h_name);

	memcpy(info->kernel_c_name, name, len);
	strcpy(info->kernel_c_name + len, "_kernel.c");
	info->kernel_c = open_or_croak(info->kernel_c_name);

	memcpy(info->kernel_cl_name, name, len);
	strcpy(info->kernel_cl_name + len, "_kernel.cl");
	info->kernel_cl = open_or_croak(info->kernel_cl_name);

	if (!info->host_c || !info->kernel_h || !info->kernel_c || !info->kernel_cl)
		return -1;

	fprintf(info->host_c, "#include \"%s\"\n", info->kernel_h_name);   // TODO: Absolute path
	//fprintf(info->kernel_c, "#include \"%s\"\n", info->kernel_h_name); // TODO: Absolute path
	if (info->options->target == PPCG_TARGET_OPENCL) {
		fprintf(info->kernel_c, "#include <assert.h>\n");
		fprintf(info->kernel_c, "#include <stdio.h>\n");
		fprintf(info->kernel_c, "#include \"ocl_utilities.h\"\n");
	} else {
		fputs("#include <prl_scop.h>\n", info->kernel_c);
	}

	if (info->options->opencl_embed_kernel_code) {
		fprintf(info->kernel_c, "#include \"%s\"\n\n",
			info->kernel_cl_name);
	}

	for (i = 0; i < info->options->opencl_n_include_file; ++i) {
		info->kprinter = isl_printer_print_str(info->kprinter,
					"#include <");
		info->kprinter = isl_printer_print_str(info->kprinter,
					info->options->opencl_include_files[i]);
		info->kprinter = isl_printer_print_str(info->kprinter, ">\n");
	}

	return 0;
}

/* Write text to a file and escape some special characters that would break a
 * C string.
 */
static void opencl_print_escaped(const char *str, const char *end, FILE *file)
{
	const char *prev = str;

	while ((str = strpbrk(prev, "\"\\")) && str < end) {
		fwrite(prev, 1, str - prev, file);
		fprintf(file, "\\%c", *str);
		prev = str + 1;
	}

	if (*prev)
		fwrite(prev, 1, end - prev, file);
}

/* Write text to a file as a C string literal.
 *
 * This function also prints any characters after the last newline, although
 * normally the input string should end with a newline.
 */
static void opencl_print_as_c_string(const char *str, FILE *file)
{
	const char *prev = str;

	while ((str = strchr(prev, '\n'))) {
		fprintf(file, "\n\"");
		opencl_print_escaped(prev, str, file);
		fprintf(file, "\\n\"");

		prev = str + 1;
	}

	if (*prev) {
		fprintf(file, "\n\"");
		opencl_print_escaped(prev, prev + strlen(prev), file);
		fprintf(file, "\"");
	}
}

/* Write the code that we have accumulated in the kernel isl_printer to the
 * kernel.cl file.  If the opencl_embed_kernel_code option has been set, print
 * the code as a C string literal.  Start that string literal with an empty
 * line, such that line numbers reported by the OpenCL C compiler match those
 * of the kernel file.
 *
 * Return 0 on success and -1 on failure.
 */
static int opencl_write_kernel_file(struct opencl_info *opencl)
{
	char *raw = isl_printer_get_str(opencl->kprinter);

	if (!raw)
		return -1;

	if (opencl->options->opencl_embed_kernel_code) {
		fprintf(opencl->kernel_cl,
			"static const char kernel_code[] = \"\\n\"");
		opencl_print_as_c_string(raw, opencl->kernel_cl);
		fprintf(opencl->kernel_cl, ";\n");
	} else
		fprintf(opencl->kernel_cl, "%s", raw);

	free(raw);

	return 0;
}

/* Close all output files.  Write the kernel contents to the kernel file before
 * closing it.
 *
 * Return 0 on success and -1 on failure.
 */
static int opencl_close_files(struct opencl_info *info)
{
	int r = 0;

	if (info->kernel_cl) {
		r = opencl_write_kernel_file(info);
		fclose(info->kernel_cl);
	}
	if (info->host_c)
		fclose(info->host_c);
	if (info->kernel_h)
		fclose(info->kernel_h);
	if (info->kernel_c)
		fclose(info->kernel_c);

	return r;
}

static __isl_give isl_printer *opencl_print_host_macros(
	__isl_take isl_printer *p, struct opencl_info *opencl)
{
	if (opencl->options->target==PPCG_TARGET_OPENCL) {
	const char *macros =
		"#define openclCheckReturn(ret) \\\n"
		"  if (ret != CL_SUCCESS) {\\\n"
		"    fprintf(stderr, \"OpenCL error: %s\\n\", "
		"opencl_error_string(ret)); \\\n"
		"    fflush(stderr); \\\n"
		"    assert(ret == CL_SUCCESS);\\\n  }\n";

	p = isl_printer_start_line(p);
	p = isl_printer_print_str(p, macros);
	p = isl_printer_end_line(p);
	}

	return p;
}

static __isl_give isl_printer *opencl_declare_device_arrays(
	__isl_take isl_printer *p, struct gpu_prog *prog, struct opencl_info *opencl)
{
	int i;

	for (i = 0; i < prog->n_array; ++i) {
		if (!gpu_array_requires_device_allocation(&prog->array[i]))
			continue;
		p = isl_printer_start_line(p);
		if (opencl->options->target == PPCG_TARGET_OPENCL)
		p = isl_printer_print_str(p, "cl_mem dev_");
		else
			p = isl_printer_print_str(p, "static prl_mem __ppcg_mem_");

		p = isl_printer_print_str(p, prog->array[i].name);
		p = isl_printer_print_str(p, ";");
		p = isl_printer_end_line(p);
	}
	p = isl_printer_start_line(p);
	p = isl_printer_end_line(p);
	return p;
}

/* Given an array, check whether its positive size guard expression is
 * trivial.
 */
static int is_array_positive_size_guard_trivial(struct gpu_array_info *array)
{
	isl_set *guard;
	int is_trivial;

	guard = gpu_array_positive_size_guard(array);
	is_trivial = isl_set_plain_is_universe(guard);
	isl_set_free(guard);
	return is_trivial;
}

/* Allocate a device array for "array'.
 *
 * Emit a max-expression to ensure the device array can contain at least one
 * element if the array's positive size guard expression is not trivial.
 */
static __isl_give isl_printer *allocate_device_array(__isl_take isl_printer *p,
	struct gpu_array_info *array, struct opencl_info *opencl)
{
	int need_lower_bound;

	need_lower_bound = !is_array_positive_size_guard_trivial(array);
	if (need_lower_bound)
		p = isl_ast_op_type_print_macro(isl_ast_op_max, p);

<<<<<<< HEAD
	if (opencl->options->target == PPCG_TARGET_OPENCL) {
=======
	p = isl_ast_expr_print_macros(array->bound_expr, p);
>>>>>>> 37e3124c
	p = ppcg_start_block(p);

	p = isl_printer_start_line(p);
	p = isl_printer_print_str(p, "dev_");
	p = isl_printer_print_str(p, array->name);
	p = isl_printer_print_str(p, " = clCreateBuffer(context, ");
	p = isl_printer_print_str(p, "CL_MEM_READ_WRITE, ");

	if (need_lower_bound) {
		p = isl_printer_print_str(p, ppcg_max);
		p = isl_printer_print_str(p, "(sizeof(");
		p = isl_printer_print_str(p, array->type);
		p = isl_printer_print_str(p, "), ");
	}
	p = gpu_array_info_print_size(p, array);
	if (need_lower_bound)
		p = isl_printer_print_str(p, ")");

	p = isl_printer_print_str(p, ", NULL, &err);");
	p = isl_printer_end_line(p);
	p = isl_printer_start_line(p);
	p = isl_printer_print_str(p, "openclCheckReturn(err);");
	p = isl_printer_end_line(p);

	p = ppcg_end_block(p);
	} else {
		p = isl_printer_start_line(p);
		p = isl_printer_print_str(p, "__ppcg_mem_");
		p = isl_printer_print_str(p, array->name);
		p = isl_printer_print_str(p, " = prl_scop_get_mem(__ppcg_scopinst, ");
		int device_only = array->local && !array->declare_local;
		if (device_only) {
			p = isl_printer_print_str(p, "NULL");
		} else {
			if (gpu_array_is_scalar(array))
				p = isl_printer_print_str(p, "&");
			p = isl_printer_print_str(p, array->name);
		}
		p = isl_printer_print_str(p, ", ");
		if (need_lower_bound) {
			p = isl_printer_print_str(p, ppcg_max);
			p = isl_printer_print_str(p, "(sizeof(");
			p = isl_printer_print_str(p, array->type);
			p = isl_printer_print_str(p, "), ");
		}
		p = gpu_array_info_print_size(p, array);
		if (need_lower_bound)
			p = isl_printer_print_str(p, ")");
		p = isl_printer_print_str(p, ", \"");
		if (gpu_array_is_read_only_scalar(array))
			p = isl_printer_print_str(p, ", &");
		p = isl_printer_print_str(p, array->name);
		p = isl_printer_print_str(p, "\");");
		p = isl_printer_end_line(p);
	}

	return p;
}

/* Allocate accessed device arrays.
 */
static __isl_give isl_printer *opencl_allocate_device_arrays(
	__isl_take isl_printer *p, struct gpu_prog *prog, struct opencl_info *opencl)
{
	int i;

	for (i = 0; i < prog->n_array; ++i) {
		struct gpu_array_info *array = &prog->array[i];

		if (!gpu_array_requires_device_allocation(array))
			continue;

		p = allocate_device_array(p, array, opencl);
	}
	p = isl_printer_start_line(p);
	p = isl_printer_end_line(p);
	return p;
}

/* Free the device array corresponding to "array"
 */
static __isl_give isl_printer *release_device_array(__isl_take isl_printer *p,
	struct gpu_array_info *array)
{
	p = isl_printer_start_line(p);
	p = isl_printer_print_str(p, "openclCheckReturn("
					"clReleaseMemObject(dev_");
	p = isl_printer_print_str(p, array->name);
	p = isl_printer_print_str(p, "));");
	p = isl_printer_end_line(p);

	return p;
}

/* Free the accessed device arrays.
 */
static __isl_give isl_printer *opencl_release_device_arrays(
	__isl_take isl_printer *p, struct gpu_prog *prog)
{
	int i;

	for (i = 0; i < prog->n_array; ++i) {
		struct gpu_array_info *array = &prog->array[i];
		if (!gpu_array_requires_device_allocation(array))
			continue;

		p = release_device_array(p, array);
	}
	return p;
}

/* Create an OpenCL device, context, command queue and build the kernel.
 * input is the name of the input file provided to ppcg.
 */
static __isl_give isl_printer *opencl_setup(__isl_take isl_printer *p,
	const char *input, struct opencl_info *info)
{
	if (info->options->target==PPCG_TARGET_OPENCL) {
	p = isl_printer_start_line(p);
	p = isl_printer_print_str(p, "cl_device_id device;");
	p = isl_printer_end_line(p);
	p = isl_printer_start_line(p);
	p = isl_printer_print_str(p, "cl_context context;");
	p = isl_printer_end_line(p);
	p = isl_printer_start_line(p);
	p = isl_printer_print_str(p, "cl_program program;");
	p = isl_printer_end_line(p);
	p = isl_printer_start_line(p);
	p = isl_printer_print_str(p, "cl_command_queue queue;");
	p = isl_printer_end_line(p);
	p = isl_printer_start_line(p);
	p = isl_printer_print_str(p, "cl_int err;");
	p = isl_printer_end_line(p);
	p = isl_printer_start_line(p);
	p = isl_printer_print_str(p, "device = opencl_create_device(");
	p = isl_printer_print_int(p, info->options->opencl_use_gpu);
	p = isl_printer_print_str(p, ");");
	p = isl_printer_end_line(p);
	p = isl_printer_start_line(p);
	p = isl_printer_print_str(p, "context = clCreateContext(NULL, 1, "
		"&device, NULL, NULL, &err);");
	p = isl_printer_end_line(p);
	p = isl_printer_start_line(p);
	p = isl_printer_print_str(p, "openclCheckReturn(err);");
	p = isl_printer_end_line(p);
	p = isl_printer_start_line(p);
	p = isl_printer_print_str(p, "queue = clCreateCommandQueue"
					"(context, device, 0, &err);");
	p = isl_printer_end_line(p);
	p = isl_printer_start_line(p);
	p = isl_printer_print_str(p, "openclCheckReturn(err);");
	p = isl_printer_end_line(p);

	p = isl_printer_start_line(p);
	p = isl_printer_print_str(p, "program = ");

	if (info->options->opencl_embed_kernel_code) {
		p = isl_printer_print_str(p, "opencl_build_program_from_string("
						"context, device, kernel_code, "
						"sizeof(kernel_code), \"");
	} else {
		p = isl_printer_print_str(p, "opencl_build_program_from_file("
						"context, device, \"");
		p = isl_printer_print_str(p, info->kernel_cl_name);
		p = isl_printer_print_str(p, "\", \"");
	}

	if (info->options->opencl_compiler_options)
		p = isl_printer_print_str(p,
					info->options->opencl_compiler_options);

	p = isl_printer_print_str(p, "\");");
	p = isl_printer_end_line(p);
	p = isl_printer_start_line(p);
	p = isl_printer_end_line(p);
	} else {
		p = isl_printer_start_line(p);
		p = isl_printer_print_str(p, "static prl_program __ppcg_program;");
		p = isl_printer_end_line(p);

		p = isl_printer_start_line(p);
		p = isl_printer_print_str(p, "static prl_scop __ppcg_scop;");
		p = isl_printer_end_line(p);

		p = isl_printer_start_line(p);
		p = isl_printer_print_str(p, "prl_scop_instance __ppcg_scopinst;");
		p = isl_printer_end_line(p);

		p = isl_printer_start_line(p);
		p = isl_printer_end_line(p);

		p = isl_printer_start_line(p);
		p = isl_printer_print_str(p, "__ppcg_scopinst = prl_scop_enter(&__ppcg_scop);");
		p = isl_printer_end_line(p);

		p = isl_printer_start_line(p);
		if (info->options->opencl_embed_kernel_code) {
			p = isl_printer_print_str(p, "prl_scop_program_from_str(__ppcg_scopinst, &__ppcg_program, kernel_code, sizeof(kernel_code), ");
		} else {
			p = isl_printer_print_str(p, "prl_scop_program_from_file(__ppcg_scopinst, &__ppcg_program, \"");
			p = isl_printer_print_str(p, info->kernel_cl_name);
			p = isl_printer_print_str(p, "\", ");
		}
		if (info->options->opencl_compiler_options) {
			p = isl_printer_print_str(p, "\"");
			p = isl_printer_print_str(p, info->options->opencl_compiler_options);
			p = isl_printer_print_str(p, "\"");
		} else {
			p = isl_printer_print_str(p, "NULL");
		}
		p = isl_printer_print_str(p, ");\n");

		p = isl_printer_end_line(p);
	}

	return p;
}

static __isl_give isl_printer *opencl_release_cl_objects(
	__isl_take isl_printer *p, struct opencl_info *info)
{
	if (info->options->target==PPCG_TARGET_OPENCL) {
	p = isl_printer_start_line(p);
	p = isl_printer_print_str(p, "openclCheckReturn(clReleaseCommandQueue"
					"(queue));");
	p = isl_printer_end_line(p);
	p = isl_printer_start_line(p);
	p = isl_printer_print_str(p, "openclCheckReturn(clReleaseProgram"
					"(program));");
	p = isl_printer_end_line(p);
	p = isl_printer_start_line(p);
	p = isl_printer_print_str(p, "openclCheckReturn(clReleaseContext"
					"(context));");
	p = isl_printer_end_line(p);
	} else {
		p = isl_printer_start_line(p);
		p = isl_printer_print_str(p, "prl_scop_leave(__ppcg_scopinst);");
		p = isl_printer_end_line(p);
	}

	return p;
}

/* Print a call to the OpenCL clSetKernelArg() function which sets
 * the arguments of the kernel.  arg_name and arg_index are the name and the
 * index of the kernel argument.  The index of the leftmost argument of
 * the kernel is 0 whereas the index of the rightmost argument of the kernel
 * is n - 1, where n is the total number of the kernel arguments.
 * read_only_scalar is a boolean that indicates whether the argument is a read
 * only scalar.
 */
static __isl_give isl_printer *opencl_set_kernel_argument(
	__isl_take isl_printer *p, int kernel_id,
	const char *arg_name, int arg_index, int read_only_scalar, struct opencl_info *opencl)
{
	if (opencl->options->target == PPCG_TARGET_OPENCL) {
	p = isl_printer_start_line(p);
	p = isl_printer_print_str(p,
		"openclCheckReturn(clSetKernelArg(kernel");
	p = isl_printer_print_int(p, kernel_id);
	p = isl_printer_print_str(p, ", ");
	p = isl_printer_print_int(p, arg_index);
	p = isl_printer_print_str(p, ", sizeof(");

	if (read_only_scalar) {
		p = isl_printer_print_str(p, arg_name);
		p = isl_printer_print_str(p, "), &");
	} else
		p = isl_printer_print_str(p, "cl_mem), (void *) &dev_");

	p = isl_printer_print_str(p, arg_name);
	p = isl_printer_print_str(p, "));");
	p = isl_printer_end_line(p);
	} else {
		p = isl_printer_start_line(p);
		if (read_only_scalar) {
			p = isl_printer_print_str(p, "{ .type = prl_kernel_call_arg_value, .data = (void*)&");
			p = isl_printer_print_str(p, arg_name);
			p = isl_printer_print_str(p, ", .size = sizeof(");
			p = isl_printer_print_str(p, arg_name);
			p = isl_printer_print_str(p, ") }, ");
		} else {
			p = isl_printer_print_str(p, "{ .type = prl_kernel_call_arg_mem, .mem = __ppcg_mem_");
			p = isl_printer_print_str(p, arg_name);
			p = isl_printer_print_str(p, " },");
		}
		p = isl_printer_end_line(p);
	}

	return p;
}

/* Print the block sizes as a list of the sizes in each
 * dimension.
 */
static __isl_give isl_printer *opencl_print_block_sizes(
	__isl_take isl_printer *p, struct ppcg_kernel *kernel)
{
	int i;

	if (kernel->n_block > 0)
		for (i = 0; i < kernel->n_block; ++i) {
			if (i)
				p = isl_printer_print_str(p, ", ");
			p = isl_printer_print_int(p, kernel->block_dim[i]);
		}
	else
		p = isl_printer_print_str(p, "1");

	return p;
}

/* Set the arguments of the OpenCL kernel by printing a call to the OpenCL
 * clSetKernelArg() function for each kernel argument.
 */
static __isl_give isl_printer *opencl_set_kernel_arguments(
	__isl_take isl_printer *p, struct gpu_prog *prog,
	struct ppcg_kernel *kernel, struct opencl_info *opencl)
{
	int i, n, ro;
	unsigned nparam;
	isl_space *space;
	int arg_index = 0;

	if (opencl->options->target==PPCG_TARGET_PRL) {
		p = isl_printer_start_line(p);
		p = isl_printer_print_str(p, "struct prl_kernel_call_arg __ppcg_kernel");
		p = isl_printer_print_int(p, kernel->id);
		p = isl_printer_print_str(p, "_args[] = {");
		p = isl_printer_end_line(p);
		p = isl_printer_indent(p, 2);
	}

	for (i = 0; i < prog->n_array; ++i) {
		int required;

		required = ppcg_kernel_requires_array_argument(kernel, i);
		if (required < 0)
			return isl_printer_free(p);
		if (!required)
			continue;
		ro = gpu_array_is_read_only_scalar(&prog->array[i]);
		opencl_set_kernel_argument(p, kernel->id, prog->array[i].name,
			arg_index, ro, opencl);
		arg_index++;
	}

	space = isl_union_set_get_space(kernel->arrays);
	nparam = isl_space_dim(space, isl_dim_param);
	for (i = 0; i < nparam; ++i) {
		const char *name;

		name = isl_space_get_dim_name(space, isl_dim_param, i);
		opencl_set_kernel_argument(p, kernel->id, name, arg_index, 1, opencl);
		arg_index++;
	}
	isl_space_free(space);

	n = isl_space_dim(kernel->space, isl_dim_set);
	for (i = 0; i < n; ++i) {
		const char *name;

		name = isl_space_get_dim_name(kernel->space, isl_dim_set, i);
		opencl_set_kernel_argument(p, kernel->id, name, arg_index, 1, opencl);
		arg_index++;
	}

	if (opencl->options->target==PPCG_TARGET_PRL) {
		p = isl_printer_indent(p, -1);
		p = isl_printer_start_line(p);
		p = isl_printer_print_str(p, "};");
		p = isl_printer_end_line(p);
	}

	return p;
}

/* Print the arguments to a kernel declaration or call.  If "types" is set,
 * then print a declaration (including the types of the arguments).
 *
 * The arguments are printed in the following order
 * - the arrays accessed by the kernel
 * - the parameters
 * - the host loop iterators
 */
static __isl_give isl_printer *opencl_print_kernel_arguments(
	__isl_take isl_printer *p, struct gpu_prog *prog,
	struct ppcg_kernel *kernel, int types)
{
	int i, n;
	int first = 1;
	unsigned nparam;
	isl_space *space;
	const char *type;

	for (i = 0; i < prog->n_array; ++i) {
		int required;

		required = ppcg_kernel_requires_array_argument(kernel, i);
		if (required < 0)
			return isl_printer_free(p);
		if (!required)
			continue;

		if (!first)
			p = isl_printer_print_str(p, ", ");

		if (types)
			p = gpu_array_info_print_declaration_argument(p,
				&prog->array[i], "__global");
		else
			p = gpu_array_info_print_call_argument(p,
				&prog->array[i]);

		first = 0;
	}

	space = isl_union_set_get_space(kernel->arrays);
	nparam = isl_space_dim(space, isl_dim_param);
	for (i = 0; i < nparam; ++i) {
		const char *name;

		name = isl_space_get_dim_name(space, isl_dim_param, i);

		if (!first)
			p = isl_printer_print_str(p, ", ");
		if (types)
			p = isl_printer_print_str(p, "int ");
		p = isl_printer_print_str(p, name);

		first = 0;
	}
	isl_space_free(space);

	n = isl_space_dim(kernel->space, isl_dim_set);
	type = isl_options_get_ast_iterator_type(prog->ctx);
	for (i = 0; i < n; ++i) {
		const char *name;

		if (!first)
			p = isl_printer_print_str(p, ", ");
		name = isl_space_get_dim_name(kernel->space, isl_dim_set, i);
		if (types) {
			p = isl_printer_print_str(p, type);
			p = isl_printer_print_str(p, " ");
		}
		p = isl_printer_print_str(p, name);

		first = 0;
	}

	return p;
}

/* Print the header of the given kernel.
 */
static __isl_give isl_printer *opencl_print_kernel_header(
	__isl_take isl_printer *p, struct gpu_prog *prog,
	struct ppcg_kernel *kernel)
{
	p = isl_printer_start_line(p);
	p = isl_printer_print_str(p, "__kernel void kernel");
	p = isl_printer_print_int(p, kernel->id);
	p = isl_printer_print_str(p, "(");
	p = opencl_print_kernel_arguments(p, prog, kernel, 1);
	p = isl_printer_print_str(p, ")");
	p = isl_printer_end_line(p);

	return p;
}

/* Print a list of iterators of type "type" with names "ids" to "p".
 * Each iterator is assigned the corresponding opencl identifier returned
 * by the function "opencl_id".
 * Unlike the equivalent function in the CUDA backend which prints iterators
 * in reverse order to promote coalescing, this function does not print
 * iterators in reverse order.  The OpenCL backend currently does not take
 * into account any coalescing considerations.
 */
static __isl_give isl_printer *print_iterators(__isl_take isl_printer *p,
	const char *type, __isl_keep isl_id_list *ids, const char *opencl_id)
{
	int i, n;

	n = isl_id_list_n_id(ids);
	if (n <= 0)
		return p;
	p = isl_printer_start_line(p);
	p = isl_printer_print_str(p, type);
	p = isl_printer_print_str(p, " ");
	for (i = 0; i < n; ++i) {
		isl_id *id;

		if (i)
			p = isl_printer_print_str(p, ", ");
		id = isl_id_list_get_id(ids, i);
		p = isl_printer_print_id(p, id);
		isl_id_free(id);
		p = isl_printer_print_str(p, " = ");
		p = isl_printer_print_str(p, opencl_id);
		p = isl_printer_print_str(p, "(");
		p = isl_printer_print_int(p, i);
		p = isl_printer_print_str(p, ")");
	}
	p = isl_printer_print_str(p, ";");
	p = isl_printer_end_line(p);

	return p;
}

static __isl_give isl_printer *opencl_print_kernel_iterators(
	__isl_take isl_printer *p, struct ppcg_kernel *kernel)
{
	isl_ctx *ctx = isl_ast_node_get_ctx(kernel->tree);
	const char *type;

	type = isl_options_get_ast_iterator_type(ctx);

	p = print_iterators(p, type, kernel->block_ids, "get_group_id");
	p = print_iterators(p, type, kernel->thread_ids, "get_local_id");

	return p;
}

static __isl_give isl_printer *opencl_print_kernel_var(
	__isl_take isl_printer *p, struct ppcg_kernel_var *var)
{
	int j;
	isl_val *v;

	p = isl_printer_start_line(p);
	if (var->type == ppcg_access_shared)
		p = isl_printer_print_str(p, "__local ");
	p = isl_printer_print_str(p, var->array->type);
	p = isl_printer_print_str(p, " ");
	p = isl_printer_print_str(p, var->name);
	for (j = 0; j < var->array->n_index; ++j) {
		p = isl_printer_print_str(p, "[");
		v = isl_vec_get_element_val(var->size, j);
		p = isl_printer_print_val(p, v);
		p = isl_printer_print_str(p, "]");
		isl_val_free(v);
	}
	p = isl_printer_print_str(p, ";");
	p = isl_printer_end_line(p);

	return p;
}

static __isl_give isl_printer *opencl_print_kernel_vars(
		__isl_take isl_printer *p, struct ppcg_kernel *kernel)
{
	int i;

	for (i = 0; i < kernel->n_var; ++i)
		p = opencl_print_kernel_var(p, &kernel->var[i]);

	return p;
}

/* Print a call to barrier() which is a sync statement.
 * All work-items in a work-group executing the kernel on a processor must
 * execute the barrier() function before any are allowed to continue execution
 * beyond the barrier.
 * The flag CLK_LOCAL_MEM_FENCE makes the barrier function either flush any
 * variables stored in local memory or queue a memory fence to ensure correct
 * ordering of memory operations to local memory.
 * The flag CLK_GLOBAL_MEM_FENCE makes the barrier function queue a memory
 * fence to ensure correct ordering of memory operations to global memory.
 */
static __isl_give isl_printer *opencl_print_sync(__isl_take isl_printer *p,
	struct ppcg_kernel_stmt *stmt)
{
	p = isl_printer_start_line(p);
	p = isl_printer_print_str(p,
		"barrier(CLK_LOCAL_MEM_FENCE | CLK_GLOBAL_MEM_FENCE);");
	p = isl_printer_end_line(p);

	return p;
}

/* Data structure containing function names for which the calls
 * should be changed from
 *
 *	name(arg)
 *
 * to
 *
 *	opencl_name((type) (arg))
 */
static struct ppcg_opencl_fn {
	const char *name;
	const char *opencl_name;
	const char *type;
} opencl_fn[] = {
	{ "expf",	"exp",		"float" },
	{ "powf",	"pow",		"float" },
	{ "sqrtf",	"sqrt",		"float" },
};

#define ARRAY_SIZE(array) (sizeof(array)/sizeof(*array))

/* If the name of function called by "expr" matches any of those
 * in ppcg_opencl_fn, then replace the call by a cast to the corresponding
 * type in ppcg_opencl_fn and a call to corresponding OpenCL function.
 */
static __isl_give pet_expr *map_opencl_call(__isl_take pet_expr *expr,
	void *user)
{
	const char *name;
	int i;

	name = pet_expr_call_get_name(expr);
	for (i = 0; i < ARRAY_SIZE(opencl_fn); ++i) {
		pet_expr *arg;

		if (strcmp(name, opencl_fn[i].name))
			continue;
		expr = pet_expr_call_set_name(expr, opencl_fn[i].opencl_name);
		arg = pet_expr_get_arg(expr, 0);
		arg = pet_expr_new_cast(opencl_fn[i].type, arg);
		expr = pet_expr_set_arg(expr, 0, arg);
	}
	return expr;
}

/* Print the body of a statement from the input program,
 * for use in OpenCL code.
 *
 * Before calling ppcg_kernel_print_domain to print the actual statement body,
 * we first modify this body to take into account that the output code
 * is OpenCL code.  In particular, if the statement calls any function
 * with a "f" suffix, then it needs to be replaced by a call to
 * the corresponding function without suffix after casting the argument
 * to a float.
 */
static __isl_give isl_printer *print_opencl_kernel_domain(
	__isl_take isl_printer *p, struct ppcg_kernel_stmt *stmt)
{
	struct pet_stmt *ps;
	pet_tree *tree;

	ps = stmt->u.d.stmt->stmt;
	tree = pet_tree_copy(ps->body);
	ps->body = pet_tree_map_call_expr(ps->body, &map_opencl_call, NULL);
	p = ppcg_kernel_print_domain(p, stmt);
	pet_tree_free(ps->body);
	ps->body = tree;

	return p;
}

/* This function is called for each user statement in the AST,
 * i.e., for each kernel body statement, copy statement or sync statement.
 */
static __isl_give isl_printer *opencl_print_kernel_stmt(
	__isl_take isl_printer *p,
	__isl_take isl_ast_print_options *print_options,
	__isl_keep isl_ast_node *node, void *user)
{
	isl_id *id;
	struct ppcg_kernel_stmt *stmt;

	id = isl_ast_node_get_annotation(node);
	stmt = isl_id_get_user(id);
	isl_id_free(id);

	isl_ast_print_options_free(print_options);

	switch (stmt->type) {
	case ppcg_kernel_copy:
		return ppcg_kernel_print_copy(p, stmt);
	case ppcg_kernel_sync:
		return opencl_print_sync(p, stmt);
	case ppcg_kernel_domain:
		return print_opencl_kernel_domain(p, stmt);
	}

	return p;
}

/* Return true if there is a double array in prog->array or
 * if any of the types in prog->scop involve any doubles.
 * To check the latter condition, we simply search for the string "double"
 * in the type definitions, which may result in false positives.
 */
static __isl_give int any_double_elements(struct gpu_prog *prog)
{
	int i;

	for (i = 0; i < prog->n_array; ++i)
		if (strcmp(prog->array[i].type, "double") == 0)
			return 1;

	for (i = 0; i < prog->scop->pet->n_type; ++i) {
		struct pet_type *type = prog->scop->pet->types[i];

		if (strstr(type->definition, "double"))
			return 1;
	}

	return 0;
}

/* Prints a #pragma to enable support for double floating-point
 * precision.  OpenCL 1.0 adds support for double precision floating-point as
 * an optional extension. An application that wants to use double will need to
 * include the #pragma OPENCL EXTENSION cl_khr_fp64 : enable directive before
 * any double precision data type is declared in the kernel code.
 */
static __isl_give isl_printer *opencl_enable_double_support(
	__isl_take isl_printer *p)
{
	p = isl_printer_start_line(p);
	p = isl_printer_print_str(p, "#pragma OPENCL EXTENSION cl_khr_fp64 :"
		" enable");
	p = isl_printer_end_line(p);
	p = isl_printer_start_line(p);
	p = isl_printer_end_line(p);

	return p;
}

static __isl_give isl_printer *opencl_print_kernel(struct gpu_prog *prog,
	struct ppcg_kernel *kernel, __isl_take isl_printer *p)
{
	isl_ctx *ctx = isl_ast_node_get_ctx(kernel->tree);
	isl_ast_print_options *print_options;

	print_options = isl_ast_print_options_alloc(ctx);
	print_options = isl_ast_print_options_set_print_user(print_options,
				&opencl_print_kernel_stmt, NULL);

	p = isl_printer_set_output_format(p, ISL_FORMAT_C);
	p = opencl_print_kernel_header(p, prog, kernel);
	p = isl_printer_print_str(p, "{");
	p = isl_printer_end_line(p);
	p = isl_printer_indent(p, 4);
	p = opencl_print_kernel_iterators(p, kernel);
	p = opencl_print_kernel_vars(p, kernel);
	p = isl_printer_end_line(p);
	p = ppcg_set_macro_names(p);
	p = gpu_print_macros(p, kernel->tree);
	p = isl_ast_node_print(kernel->tree, p, print_options);
	p = isl_printer_indent(p, -4);
	p = isl_printer_start_line(p);
	p = isl_printer_print_str(p, "}");
	p = isl_printer_end_line(p);

	return p;
}

struct print_host_user_data_opencl {
	struct opencl_info *opencl;
	struct gpu_prog *prog;
};

/* This function prints the i'th block size multiplied by the i'th grid size,
 * where i (a parameter to this function) is one of the possible dimensions of
 * grid sizes and block sizes.
 * If the dimension of block sizes is not equal to the dimension of grid sizes
 * the output is calculated as follows:
 *
 * Suppose that:
 * block_sizes[dim1] is the list of blocks sizes and it contains dim1 elements.
 * grid_sizes[dim2] is the list of grid sizes and it contains dim2 elements.
 *
 * The output is:
 * If (i > dim2) then the output is block_sizes[i]
 * If (i > dim1) then the output is grid_sizes[i]
 */
static __isl_give isl_printer *opencl_print_total_number_of_work_items_for_dim(
	__isl_take isl_printer *p, struct ppcg_kernel *kernel, int i)
{
	int grid_dim, block_dim;
	isl_ast_expr *grid_size_expr;
	isl_ast_expr *bound_grid;

	grid_dim = isl_multi_pw_aff_dim(kernel->grid_size, isl_dim_set);
	block_dim = kernel->n_block;

	if (i < min(grid_dim, block_dim)) {
		grid_size_expr = kernel->grid_size_expr;
		bound_grid = isl_ast_expr_get_op_arg(grid_size_expr, 1 + i);
		if (kernel->options->target == PPCG_TARGET_OPENCL) {
		p = isl_printer_print_str(p, "(");
		p = isl_printer_print_ast_expr(p, bound_grid);
		p = isl_printer_print_str(p, ") * ");
		p = isl_printer_print_int(p, kernel->block_dim[i]);
		} else {
			p = isl_printer_print_ast_expr(p, bound_grid);
		}
		isl_ast_expr_free(bound_grid);
	} else if (i >= grid_dim) {
		p = isl_printer_print_int(p, kernel->block_dim[i]);
	} else {
		grid_size_expr = kernel->grid_size_expr;
		bound_grid = isl_ast_expr_get_op_arg(grid_size_expr, 1 + i);
		p = isl_printer_print_ast_expr(p, bound_grid);
		isl_ast_expr_free(bound_grid);
	}

	return p;
}

/* Print a list that represents the total number of work items.  The list is
 * constructed by performing an element-wise multiplication of the block sizes
 * and the grid sizes.  To explain how the list is constructed, suppose that:
 * block_sizes[dim1] is the list of blocks sizes and it contains dim1 elements.
 * grid_sizes[dim2] is the list of grid sizes and it contains dim2 elements.
 *
 * The output of this function is constructed as follows:
 * If (dim1 > dim2) then the output is the following list:
 * grid_sizes[0]*block_sizes[0], ..., grid_sizes[dim2-1]*block_sizes[dim2-1],
 * block_sizes[dim2], ..., block_sizes[dim1-2], block_sizes[dim1-1].
 *
 * If (dim2 > dim1) then the output is the following list:
 * grid_sizes[0]*block_sizes[0], ..., grid_sizes[dim1-1] * block_sizes[dim1-1],
 * grid_sizes[dim1], grid_sizes[dim2-2], grid_sizes[dim2-1].
 *
 * To calculate the total number of work items out of the list constructed by
 * this function, the user should multiply the elements of the list.
 */
static __isl_give isl_printer *opencl_print_total_number_of_work_items_as_list(
	__isl_take isl_printer *p, struct ppcg_kernel *kernel)
{
	int i;
	int grid_dim, block_dim;

	grid_dim = isl_multi_pw_aff_dim(kernel->grid_size, isl_dim_set);
	block_dim = kernel->n_block;

	if ((grid_dim <= 0) || (block_dim <= 0)) {
		p = isl_printer_print_str(p, "1");
		return p;
	}

	for (i = 0; i <= max(grid_dim, block_dim) - 1; i++) {
		if (i > 0)
			p = isl_printer_print_str(p, ", ");

		p = opencl_print_total_number_of_work_items_for_dim(p,
			kernel, i);
	}

	return p;
}

/* Copy "array" from the host to the device (to_host = 0) or
 * back from the device to the host (to_host = 1).
 */
static __isl_give isl_printer *copy_array(__isl_take isl_printer *p,
	struct gpu_array_info *array, int to_host, struct opencl_info *opencl)
{

	if (opencl->options->target == PPCG_TARGET_OPENCL) {
	p = isl_printer_start_line(p);
	p = isl_printer_print_str(p, "openclCheckReturn(");
	if (to_host)
		p = isl_printer_print_str(p, "clEnqueueReadBuffer");
	else
		p = isl_printer_print_str(p, "clEnqueueWriteBuffer");
	p = isl_printer_print_str(p, "(queue, dev_");
	p = isl_printer_print_str(p, array->name);
	p = isl_printer_print_str(p, ", CL_TRUE, 0, ");
	p = gpu_array_info_print_size(p, array);

	if (gpu_array_is_read_only_scalar(array))
		p = isl_printer_print_str(p, ", &");
	else
		p = isl_printer_print_str(p, ", ");
	p = isl_printer_print_str(p, array->name);
	p = isl_printer_print_str(p, ", 0, NULL, NULL));");
	p = isl_printer_end_line(p);
	} else {
		p = isl_printer_start_line(p);
		if (to_host) {
			p = isl_printer_print_str(p, "prl_scop_device_to_host(__ppcg_scopinst, __ppcg_mem_");
			p = isl_printer_print_str(p, array->name);
			p = isl_printer_print_str(p, ");");
		} else {
			p = isl_printer_print_str(p, "prl_scop_host_to_device(__ppcg_scopinst, __ppcg_mem_");
			p = isl_printer_print_str(p, array->name);
			p = isl_printer_print_str(p, ");");
		}
		p = isl_printer_end_line(p);
	}

	return p;
}

/* Print code for initializing the device for execution of the transformed
 * code.  This includes declaring locally defined variables as well as
 * declaring and allocating the required copies of arrays on the device.
 */
static __isl_give isl_printer *init_device(__isl_take isl_printer *p,
	struct gpu_prog *prog, struct opencl_info *opencl)
{
	p = opencl_print_host_macros(p, opencl);
	p = gpu_print_local_declarations(p, prog);
	p = opencl_declare_device_arrays(p, prog, opencl);
	p = opencl_setup(p, opencl->input, opencl);
	p = opencl_allocate_device_arrays(p, prog, opencl);

	return p;
}

/* Print code for clearing the device after execution of the transformed code.
 * In particular, free the memory that was allocated on the device.
 */
static __isl_give isl_printer *clear_device(__isl_take isl_printer *p,
	struct gpu_prog *prog, struct opencl_info *opencl)
{
	if (opencl->options->target==PPCG_TARGET_OPENCL)
		p = opencl_release_device_arrays(p, prog);
	p = opencl_release_cl_objects(p, opencl);

	return p;
}

/* Print a statement for copying an array to or from the device,
 * or for initializing or clearing the device.
 * The statement identifier of a copying node is called
 * "to_device_<array name>" or "from_device_<array name>" and
 * its user pointer points to the gpu_array_info of the array
 * that needs to be copied.
 * The node for initializing the device is called "init_device".
 * The node for clearing the device is called "clear_device".
 *
 * Extract the array (if any) from the identifier and call
 * init_device, clear_device, copy_array_to_device or copy_array_from_device.
 */
static __isl_give isl_printer *print_device_node(__isl_take isl_printer *p,
	__isl_keep isl_ast_node *node, struct gpu_prog *prog,
	struct opencl_info *opencl)
{
	isl_ast_expr *expr, *arg;
	isl_id *id;
	const char *name;
	struct gpu_array_info *array;

	expr = isl_ast_node_user_get_expr(node);
	arg = isl_ast_expr_get_op_arg(expr, 0);
	id = isl_ast_expr_get_id(arg);
	name = isl_id_get_name(id);
	array = isl_id_get_user(id);
	isl_id_free(id);
	isl_ast_expr_free(arg);
	isl_ast_expr_free(expr);

	if (!name)
		return isl_printer_free(p);
	if (!strcmp(name, "init_device"))
		return init_device(p, prog, opencl);
	if (!strcmp(name, "clear_device"))
		return clear_device(p, prog, opencl);
	if (!array)
		return isl_printer_free(p);

	if (!prefixcmp(name, "to_device"))
		return copy_array(p, array, 0, opencl);
	else
		return copy_array(p, array, 1, opencl);
}

/* Print the user statement of the host code to "p".
 *
 * The host code may contain original user statements, kernel launches,
 * statements that copy data to/from the device and statements
 * the initialize or clear the device.
 * The original user statements and the kernel launches have
 * an associated annotation, while the other statements do not.
 * The latter are handled by print_device_node.
 * The annotation on the user statements is called "user".
 *
 * In case of a kernel launch, print a block of statements that
 * defines the grid and the work group and then launches the kernel.
 *
 * A grid is composed of many work groups (blocks), each work group holds
 * many work-items (threads).
 *
 * global_work_size[kernel->n_block] represents the total number of work
 * items.  It points to an array of kernel->n_block unsigned
 * values that describe the total number of work-items that will execute
 * the kernel.  The total number of work-items is computed as:
 * global_work_size[0] *...* global_work_size[kernel->n_block - 1].
 *
 * The size of each work group (i.e. the number of work-items in each work
 * group) is described using block_size[kernel->n_block].  The total
 * number of work-items in a block (work-group) is computed as:
 * block_size[0] *... * block_size[kernel->n_block - 1].
 *
 * For more information check:
 * http://www.khronos.org/registry/cl/sdk/1.0/docs/man/xhtml/clEnqueueNDRangeKernel.html
 */
static __isl_give isl_printer *opencl_print_host_user(
	__isl_take isl_printer *p,
	__isl_take isl_ast_print_options *print_options,
	__isl_keep isl_ast_node *node, void *user)
{
	isl_id *id;
	int is_user;
	struct ppcg_kernel *kernel;
	struct ppcg_kernel_stmt *stmt;
	struct print_host_user_data_opencl *data;

	isl_ast_print_options_free(print_options);

	data = (struct print_host_user_data_opencl *) user;

	id = isl_ast_node_get_annotation(node);
	if (!id)
		return print_device_node(p, node, data->prog, data->opencl);

	is_user = !strcmp(isl_id_get_name(id), "user");
	kernel = is_user ? NULL : isl_id_get_user(id);
	stmt = is_user ? isl_id_get_user(id) : NULL;
	isl_id_free(id);

	if (is_user) {
		if (data->opencl->options->target==PPCG_TARGET_OPENCL) {
		return ppcg_kernel_print_domain(p, stmt);
		} else {
			p = isl_printer_print_str(p, "{ if (prl_mem_is_available_on_host(__ppcg_scopinst)) {");
			p = ppcg_kernel_print_domain(p, stmt);
			p = isl_printer_print_str(p, "} else {");

			data->opencl->kprinter = print_opencl_kernel_domain(data->opencl->kprinter, stmt);
			//data->opencl->kprinter = opencl_print_kernel(data->prog, , data->opencl->kprinter);
			p = isl_printer_print_str(p, "}}");
			return p;
		}
	}

	p = isl_printer_start_line(p);
	p = isl_printer_print_str(p, "{");
	p = isl_printer_end_line(p);
	p = isl_printer_indent(p, 2);

	p = isl_printer_start_line(p);
	if (data->opencl->options->target==PPCG_TARGET_OPENCL)
	p = isl_printer_print_str(p, "size_t global_work_size[");
	else
		p = isl_printer_print_str(p, "size_t grid_size[");

	if (kernel->n_block > 0)
		p = isl_printer_print_int(p, kernel->n_block);
	else
		p = isl_printer_print_int(p, 1);

	p = isl_printer_print_str(p, "] = {");
	p = opencl_print_total_number_of_work_items_as_list(p, kernel);
	p = isl_printer_print_str(p, "};");
	p = isl_printer_end_line(p);

	p = isl_printer_start_line(p);
	p = isl_printer_print_str(p, "size_t block_size[");

	if (kernel->n_block > 0)
		p = isl_printer_print_int(p, kernel->n_block);
	else
		p = isl_printer_print_int(p, 1);

	p = isl_printer_print_str(p, "] = {");
	p = opencl_print_block_sizes(p, kernel);
	p = isl_printer_print_str(p, "};");
	p = isl_printer_end_line(p);

	if (data->opencl->options->target==PPCG_TARGET_OPENCL) {
	p = isl_printer_start_line(p);
	p = isl_printer_print_str(p, "cl_kernel kernel");
	p = isl_printer_print_int(p, kernel->id);
	p = isl_printer_print_str(p, " = clCreateKernel(program, \"kernel");
	p = isl_printer_print_int(p, kernel->id);
	p = isl_printer_print_str(p, "\", &err);");
	p = isl_printer_end_line(p);
	p = isl_printer_start_line(p);
	p = isl_printer_print_str(p, "openclCheckReturn(err);");
	p = isl_printer_end_line(p);

	opencl_set_kernel_arguments(p, data->prog, kernel, data->opencl);

	p = isl_printer_start_line(p);
	p = isl_printer_print_str(p, "openclCheckReturn(clEnqueueNDRangeKernel"
		"(queue, kernel");
	p = isl_printer_print_int(p, kernel->id);
	p = isl_printer_print_str(p, ", ");
	if (kernel->n_block > 0)
		p = isl_printer_print_int(p, kernel->n_block);
	else
		p = isl_printer_print_int(p, 1);

	p = isl_printer_print_str(p, ", NULL, global_work_size, "
					"block_size, "
					"0, NULL, NULL));");
	p = isl_printer_end_line(p);
	p = isl_printer_start_line(p);
	p = isl_printer_print_str(p, "openclCheckReturn("
					"clReleaseKernel(kernel");
	p = isl_printer_print_int(p, kernel->id);
	p = isl_printer_print_str(p, "));");
	p = isl_printer_end_line(p);
	p = isl_printer_start_line(p);
	p = isl_printer_print_str(p, "clFinish(queue);");
	p = isl_printer_end_line(p);
	} else {
		p = isl_printer_start_line(p);
		p = isl_printer_print_str(p, "static prl_kernel __ppcg_kernel");
		p = isl_printer_print_int(p, kernel->id);
		p = isl_printer_print_str(p, ";");
		p = isl_printer_end_line(p);

		p = isl_printer_start_line(p);
		p = isl_printer_print_str(p, "prl_scop_init_kernel(__ppcg_scopinst, &__ppcg_kernel");
		p = isl_printer_print_int(p, kernel->id);
		p = isl_printer_print_str(p, ", __ppcg_program, \"kernel");
		p = isl_printer_print_int(p, kernel->id);
		p = isl_printer_print_str(p, "\");");
		p = isl_printer_end_line(p);

		opencl_set_kernel_arguments(p, data->prog, kernel, data->opencl);

		p = isl_printer_start_line(p);
		p = isl_printer_print_str(p, "prl_scop_call(__ppcg_scopinst, __ppcg_kernel");
		p = isl_printer_print_int(p, kernel->id);
		p = isl_printer_print_str(p, ", sizeof(grid_size)/sizeof(grid_size[0]), grid_size,  sizeof(block_size)/sizeof(block_size[0]), block_size, sizeof(__ppcg_kernel");
		p = isl_printer_print_int(p, kernel->id);
		p = isl_printer_print_str(p, "_args)/sizeof(__ppcg_kernel");
		p = isl_printer_print_int(p, kernel->id);
		p = isl_printer_print_str(p, "_args[0]), __ppcg_kernel");
		p = isl_printer_print_int(p, kernel->id);
		p = isl_printer_print_str(p, "_args);");
		p = isl_printer_end_line(p);
	}
	p = isl_printer_indent(p, -2);
	p = isl_printer_start_line(p);
	p = isl_printer_print_str(p, "}");
	p = isl_printer_end_line(p);

	p = isl_printer_start_line(p);
	p = isl_printer_end_line(p);

	data->opencl->kprinter = opencl_print_kernel(data->prog, kernel,
						data->opencl->kprinter);

	return p;
}

static __isl_give isl_printer *opencl_print_host_code(
	__isl_take isl_printer *p, struct gpu_prog *prog,
	__isl_keep isl_ast_node *tree, struct opencl_info *opencl)
{
	isl_ast_print_options *print_options;
	isl_ctx *ctx = isl_ast_node_get_ctx(tree);
	struct print_host_user_data_opencl data = { opencl, prog };

	print_options = isl_ast_print_options_alloc(ctx);
	print_options = isl_ast_print_options_set_print_user(print_options,
				&opencl_print_host_user, &data);

	p = gpu_print_macros(p, tree);
	p = isl_ast_node_print(tree, p, print_options);

	return p;
}

static __isl_give isl_printer *print_prog_name(__isl_take isl_printer *p, struct gpu_prog *prog) {
	p = isl_printer_print_str(p, "__ppcg_prog");
	p = isl_printer_print_int(p, prog->id);
	return p;
}

struct print_code_user {
	struct opencl_info *opencl;
	struct gpu_prog *prog;
	 isl_ast_node *tree;
};

static __isl_give isl_printer *print_code(__isl_take isl_printer *p, void *user) {
	struct print_code_user *tuser = user;
	struct opencl_info *opencl = tuser->opencl;
	struct gpu_prog *prog = tuser->prog;
	isl_ast_node *tree = tuser->tree;

	p = opencl_print_host_code(p, prog, tree, opencl);

	return p;
}

/* Given a gpu_prog "prog" and the corresponding transformed AST
 * "tree", print the entire OpenCL code to "p".
 */
static __isl_give isl_printer *print_opencl(__isl_take isl_printer *p,
	struct gpu_prog *prog, __isl_keep isl_ast_node *tree,
	struct gpu_types *types, void *user)
{
	struct opencl_info *opencl = user;

	opencl->kprinter = isl_printer_set_output_format(opencl->kprinter,
							ISL_FORMAT_C);
	if (any_double_elements(prog))
		opencl->kprinter = opencl_enable_double_support(
							opencl->kprinter);
	if (opencl->options->opencl_print_kernel_types)
		opencl->kprinter = gpu_print_types(opencl->kprinter, types,
								prog);

	if (!opencl->kprinter)
		return isl_printer_free(p);


	p = gpu_print_prog_invocation(p, prog);


	isl_printer *header = isl_printer_to_file(isl_printer_get_ctx(p), opencl->kernel_h);
	header = isl_printer_set_output_format(header, ISL_FORMAT_C);


	header = isl_printer_start_line(header);
	header = gpu_print_prog_declaration(header, prog, /*has_custom_types=*/isl_bool_false);
	header = isl_printer_print_str(header, ";");
	header = isl_printer_end_line(header);

	isl_printer_free(header);


	isl_printer *code = isl_printer_to_file(isl_printer_get_ctx(p), opencl->kernel_c);
	code = isl_printer_set_output_format(code, ISL_FORMAT_C);
	code = ppcg_set_macro_names(code);

	code = isl_printer_print_str(code, "\n");
	code = gpu_print_types(code, &opencl->types_c,	prog);

	code = isl_printer_print_str(code, "\n");
	code = isl_printer_start_line(code);
	code = gpu_print_prog_declaration(code, prog, /*has_custom_types=*/isl_bool_true);
	code = isl_printer_end_line(code);

	code = ppcg_start_block(code);
	code = isl_ast_op_type_print_macro(isl_ast_op_fdiv_q, code);
	code = opencl_print_host_code(code, prog, tree, opencl);
	code = ppcg_end_block(code);

	isl_printer_free(code);

	return p;
}

/* Transform the code in the file called "input" by replacing
 * all scops by corresponding OpenCL code.
 * The host code is written to "output" or a name derived from
 * "input" if "output" is NULL.
 * The kernel code is placed in separate files with names
 * derived from "output" or "input".
 *
 * We let generate_gpu do all the hard work and then let it call
 * us back for printing the AST in print_opencl.
 *
 * To prepare for this printing, we first open the output files
 * and we close them after generate_gpu has finished.
 */
int generate_opencl(isl_ctx *ctx, struct ppcg_options *options,
	const char *input, const char *output)
{
	struct opencl_info opencl = { options, input, output };
	int r;

	opencl.kprinter = isl_printer_to_str(ctx);
	r = opencl_open_files(&opencl);

	if (r >= 0)
		r = generate_gpu(ctx, input, opencl.host_c, options,
				&print_opencl, &opencl);

	if (opencl_close_files(&opencl) < 0)
		r = -1;
	isl_printer_free(opencl.kprinter);

	for (int i = 0; i < opencl.types_c.n; ++i)
		free(opencl.types_c.name[i]);
	free(opencl.types_c.name);

	return r;
}<|MERGE_RESOLUTION|>--- conflicted
+++ resolved
@@ -298,11 +298,8 @@
 	if (need_lower_bound)
 		p = isl_ast_op_type_print_macro(isl_ast_op_max, p);
 
-<<<<<<< HEAD
+	p = isl_ast_expr_print_macros(array->bound_expr, p);
 	if (opencl->options->target == PPCG_TARGET_OPENCL) {
-=======
-	p = isl_ast_expr_print_macros(array->bound_expr, p);
->>>>>>> 37e3124c
 	p = ppcg_start_block(p);
 
 	p = isl_printer_start_line(p);
