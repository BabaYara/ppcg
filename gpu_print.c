--- conflicted
+++ resolved
@@ -39,31 +39,6 @@
 	return p;
 }
 
-<<<<<<< HEAD
-static int print_macro(enum isl_ast_op_type type, void *user)
-{
-	isl_printer **p = user;
-
-	if (type == isl_ast_op_fdiv_q)
-		return 0;
-
-	*p = isl_ast_op_type_print_macro(type, *p);
-
-	return 0;
-}
-
-/* Print the required macros for "node", including one for floord.
- * We always print a macro for floord as it may also appear in the statements.
- */
-__isl_give isl_printer *gpu_print_macros(__isl_take isl_printer *p,
-	__isl_keep isl_ast_node *node)
-{
-	p = isl_ast_op_type_print_macro(isl_ast_op_fdiv_q, p);
-	if (isl_ast_node_foreach_ast_op_type(node, &print_macro, &p) < 0)
-		return isl_printer_free(p);
-	return p;
-}
-
 /* Print an isl_pw_aff using the given builder and print options
  */
 static __isl_give isl_printer *print_pw_aff(__isl_keep isl_pw_aff *pwaff,
@@ -84,8 +59,6 @@
 	return p;
 }
 
-=======
->>>>>>> 7ba38b85
 /* Print an expression for the size of "array" in bytes.
  */
 __isl_give isl_printer *gpu_array_info_print_size(__isl_take isl_printer *prn,
