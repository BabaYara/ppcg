/*
 * Copyright 2012 INRIA Paris-Rocquencourt
 *
 * Use of this software is governed by the MIT license
 *
 * Written by Tobias Grosser, INRIA Paris-Rocquencourt,
 * Domaine de Voluceau, Rocquenqourt, B.P. 105,
 * 78153 Le Chesnay Cedex France
 */

#include <limits.h>
#include <stdio.h>
#include <string.h>

#include <isl/aff.h>
#include <isl/ctx.h>
#include <isl/map.h>
#include <isl/ast_build.h>
#include <pet.h>

#include "ppcg.h"
#include "ppcg_options.h"
#include "cpu.h"
#include "print.h"

/* Representation of a statement inside a generated AST.
 *
 * "stmt" refers to the original statement.
 * "ref2expr" maps the reference identifier of each access in
 * the statement to an AST expression that should be printed
 * at the place of the access.
 */
struct ppcg_stmt {
	struct pet_stmt *stmt;

	isl_id_to_ast_expr *ref2expr;
};

static void ppcg_stmt_free(void *user)
{
	struct ppcg_stmt *stmt = user;
	int i;

	if (!stmt)
		return;

	isl_id_to_ast_expr_free(stmt->ref2expr);

	free(stmt);
}

/* Derive the output file name from the input file name.
 * 'input' is the entire path of the input file. The output
 * is the file name plus the additional extension.
 *
 * We will basically replace everything after the last point
 * with '.ppcg.c'. This means file.c becomes file.ppcg.c
 */
static FILE *get_output_file(const char *input, const char *output)
{
	char name[PATH_MAX];
	const char *ext;
	const char ppcg_marker[] = ".ppcg";
	int len;

	len = ppcg_extract_base_name(name, input);

	strcpy(name + len, ppcg_marker);
	ext = strrchr(input, '.');
	strcpy(name + len + sizeof(ppcg_marker) - 1, ext ? ext : ".c");

	if (!output)
		output = name;

	return fopen(output, "w");
}

/* Data used to annotate for nodes in the ast.
 */
struct ast_node_userinfo {
	/* The for node is an openmp parallel for node. */
	int is_openmp;
};

/* Information used while building the ast.
 */
struct ast_build_userinfo {
	/* The current ppcg scop. */
	struct ppcg_scop *scop;

	/* Are we currently in a parallel for loop? */
	int in_parallel_for;
};

/* Check if the current scheduling dimension is parallel.
 *
 * We check for parallelism by verifying that the loop does not carry any
 * dependences.
 * If the live_range_reordering option is set, then this currently
 * includes the order dependences.  In principle, non-zero order dependences
 * could be allowed, but this would require privatization and/or expansion.
 *
 * Parallelism test: if the distance is zero in all outer dimensions, then it
 * has to be zero in the current dimension as well.
 * Implementation: first, translate dependences into time space, then force
 * outer dimensions to be equal.  If the distance is zero in the current
 * dimension, then the loop is parallel.
 * The distance is zero in the current dimension if it is a subset of a map
 * with equal values for the current dimension.
 */
static int ast_schedule_dim_is_parallel(__isl_keep isl_ast_build *build,
	struct ppcg_scop *scop)
{
	isl_union_map *schedule_node, *schedule, *deps;
	isl_map *schedule_deps, *test;
	isl_space *schedule_space;
	unsigned i, dimension, is_parallel;

	schedule = isl_ast_build_get_schedule(build);
	schedule_space = isl_ast_build_get_schedule_space(build);

	dimension = isl_space_dim(schedule_space, isl_dim_out) - 1;

	deps = isl_union_map_copy(scop->dep_flow);
	deps = isl_union_map_union(deps, isl_union_map_copy(scop->dep_false));
	if (scop->options->live_range_reordering) {
		isl_union_map *order = isl_union_map_copy(scop->dep_order);
		deps = isl_union_map_union(deps, order);
	}
	deps = isl_union_map_apply_range(deps, isl_union_map_copy(schedule));
	deps = isl_union_map_apply_domain(deps, schedule);

	if (isl_union_map_is_empty(deps)) {
		isl_union_map_free(deps);
		isl_space_free(schedule_space);
		return 1;
	}

	schedule_deps = isl_map_from_union_map(deps);

	for (i = 0; i < dimension; i++)
		schedule_deps = isl_map_equate(schedule_deps, isl_dim_out, i,
					       isl_dim_in, i);

	test = isl_map_universe(isl_map_get_space(schedule_deps));
	test = isl_map_equate(test, isl_dim_out, dimension, isl_dim_in,
			      dimension);
	is_parallel = isl_map_is_subset(schedule_deps, test);

	isl_space_free(schedule_space);
	isl_map_free(test);
	isl_map_free(schedule_deps);

	return is_parallel;
}

/* Mark a for node openmp parallel, if it is the outermost parallel for node.
 */
static void mark_openmp_parallel(__isl_keep isl_ast_build *build,
	struct ast_build_userinfo *build_info,
	struct ast_node_userinfo *node_info)
{
	if (build_info->in_parallel_for)
		return;

	if (ast_schedule_dim_is_parallel(build, build_info->scop)) {
		build_info->in_parallel_for = 1;
		node_info->is_openmp = 1;
	}
}

/* Allocate an ast_node_info structure and initialize it with default values.
 */
static struct ast_node_userinfo *allocate_ast_node_userinfo()
{
	struct ast_node_userinfo *node_info;
	node_info = (struct ast_node_userinfo *)
		malloc(sizeof(struct ast_node_userinfo));
	node_info->is_openmp = 0;
	return node_info;
}

/* Free an ast_node_info structure.
 */
static void free_ast_node_userinfo(void *ptr)
{
	struct ast_node_userinfo *info;
	info = (struct ast_node_userinfo *) ptr;
	free(info);
}

/* This method is executed before the construction of a for node. It creates
 * an isl_id that is used to annotate the subsequently generated ast for nodes.
 *
 * In this function we also run the following analyses:
 *
 * 	- Detection of openmp parallel loops
 */
static __isl_give isl_id *ast_build_before_for(
	__isl_keep isl_ast_build *build, void *user)
{
	isl_id *id;
	struct ast_build_userinfo *build_info;
	struct ast_node_userinfo *node_info;

	build_info = (struct ast_build_userinfo *) user;
	node_info = allocate_ast_node_userinfo();
	id = isl_id_alloc(isl_ast_build_get_ctx(build), "", node_info);
	id = isl_id_set_free_user(id, free_ast_node_userinfo);

	mark_openmp_parallel(build, build_info, node_info);

	return id;
}

/* This method is executed after the construction of a for node.
 *
 * It performs the following actions:
 *
 * 	- Reset the 'in_parallel_for' flag, as soon as we leave a for node,
 * 	  that is marked as openmp parallel.
 *
 */
static __isl_give isl_ast_node *ast_build_after_for(__isl_take isl_ast_node *node,
        __isl_keep isl_ast_build *build, void *user) {
	isl_id *id;
	struct ast_build_userinfo *build_info;
	struct ast_node_userinfo *info;

	id = isl_ast_node_get_annotation(node);
	info = isl_id_get_user(id);

	if (info && info->is_openmp) {
		build_info = (struct ast_build_userinfo *) user;
		build_info->in_parallel_for = 0;
	}

	isl_id_free(id);

	return node;
}

/* Find the element in scop->stmts that has the given "id".
 */
static struct pet_stmt *find_stmt(struct ppcg_scop *scop, __isl_keep isl_id *id)
{
	int i;

	for (i = 0; i < scop->pet->n_stmt; ++i) {
		struct pet_stmt *stmt = scop->pet->stmts[i];
		isl_id *id_i;

		id_i = isl_set_get_tuple_id(stmt->domain);
		isl_id_free(id_i);

		if (id_i == id)
			return stmt;
	}

	isl_die(isl_id_get_ctx(id), isl_error_internal,
		"statement not found", return NULL);
}

/* Print a user statement in the generated AST.
 * The ppcg_stmt has been attached to the node in at_each_domain.
 */
static __isl_give isl_printer *print_user(__isl_take isl_printer *p,
	__isl_take isl_ast_print_options *print_options,
	__isl_keep isl_ast_node *node, void *user)
{
	struct ppcg_stmt *stmt;
	isl_id *id;

	id = isl_ast_node_get_annotation(node);
	stmt = isl_id_get_user(id);
	isl_id_free(id);

	p = pet_stmt_print_body(stmt->stmt, p, stmt->ref2expr);

	isl_ast_print_options_free(print_options);

	return p;
}


/* Print a for loop node as an openmp parallel loop.
 *
 * To print an openmp parallel loop we print a normal for loop, but add
 * "#pragma openmp parallel for" in front.
 *
 * Variables that are declared within the body of this for loop are
 * automatically openmp 'private'. Iterators declared outside of the
 * for loop are automatically openmp 'shared'. As ppcg declares all iterators
 * at the position where they are assigned, there is no need to explicitly mark
 * variables. Their automatically assigned type is already correct.
 *
 * This function only generates valid OpenMP code, if the ast was generated
 * with the 'atomic-bounds' option enabled.
 *
 */
static __isl_give isl_printer *print_for_with_openmp(
	__isl_keep isl_ast_node *node, __isl_take isl_printer *p,
	__isl_take isl_ast_print_options *print_options)
{
	p = isl_printer_start_line(p);
	p = isl_printer_print_str(p, "#pragma omp parallel for");
	p = isl_printer_end_line(p);

	p = isl_ast_node_for_print(node, p, print_options);

	return p;
}

/* Print a for node.
 *
 * Depending on how the node is annotated, we either print a normal
 * for node or an openmp parallel for node.
 */
static __isl_give isl_printer *print_for(__isl_take isl_printer *p,
	__isl_take isl_ast_print_options *print_options,
	__isl_keep isl_ast_node *node, void *user)
{
	struct ppcg_print_info *print_info;
	isl_id *id;
	int openmp;

	openmp = 0;
	id = isl_ast_node_get_annotation(node);

	if (id) {
		struct ast_node_userinfo *info;

		info = (struct ast_node_userinfo *) isl_id_get_user(id);
		if (info && info->is_openmp)
			openmp = 1;
	}

	if (openmp)
		p = print_for_with_openmp(node, p, print_options);
	else
		p = isl_ast_node_for_print(node, p, print_options);

	isl_id_free(id);

	return p;
}

/* Index transformation callback for pet_stmt_build_ast_exprs.
 *
 * "index" expresses the array indices in terms of statement iterators
 * "iterator_map" expresses the statement iterators in terms of
 * AST loop iterators.
 *
 * The result expresses the array indices in terms of
 * AST loop iterators.
 */
static __isl_give isl_multi_pw_aff *pullback_index(
	__isl_take isl_multi_pw_aff *index, __isl_keep isl_id *id, void *user)
{
	isl_pw_multi_aff *iterator_map = user;

	iterator_map = isl_pw_multi_aff_copy(iterator_map);
	return isl_multi_pw_aff_pullback_pw_multi_aff(index, iterator_map);
}

/* Transform the accesses in the statement associated to the domain
 * called by "node" to refer to the AST loop iterators, construct
 * corresponding AST expressions using "build",
 * collect them in a ppcg_stmt and annotate the node with the ppcg_stmt.
 */
static __isl_give isl_ast_node *at_each_domain(__isl_take isl_ast_node *node,
	__isl_keep isl_ast_build *build, void *user)
{
	struct ppcg_scop *scop = user;
	isl_ast_expr *expr, *arg;
	isl_ctx *ctx;
	isl_id *id;
	isl_map *map;
	isl_pw_multi_aff *iterator_map;
	struct ppcg_stmt *stmt;

	ctx = isl_ast_node_get_ctx(node);
	stmt = isl_calloc_type(ctx, struct ppcg_stmt);
	if (!stmt)
		goto error;

	expr = isl_ast_node_user_get_expr(node);
	arg = isl_ast_expr_get_op_arg(expr, 0);
	isl_ast_expr_free(expr);
	id = isl_ast_expr_get_id(arg);
	isl_ast_expr_free(arg);
	stmt->stmt = find_stmt(scop, id);
	isl_id_free(id);
	if (!stmt->stmt)
		goto error;

	map = isl_map_from_union_map(isl_ast_build_get_schedule(build));
	map = isl_map_reverse(map);
	iterator_map = isl_pw_multi_aff_from_map(map);
	stmt->ref2expr = pet_stmt_build_ast_exprs(stmt->stmt, build,
				    &pullback_index, iterator_map, NULL, NULL);
	isl_pw_multi_aff_free(iterator_map);

	id = isl_id_alloc(isl_ast_node_get_ctx(node), NULL, stmt);
	id = isl_id_set_free_user(id, &ppcg_stmt_free);
	return isl_ast_node_set_annotation(node, id);
error:
	ppcg_stmt_free(stmt);
	return isl_ast_node_free(node);
}

/* Set *depth to the number of scheduling dimensions
 * for the schedule of the first domain.
 * We assume here that this number is the same for all domains.
 */
static int set_depth(__isl_take isl_map *map, void *user)
{
	unsigned *depth = user;

	*depth = isl_map_dim(map, isl_dim_out);

	isl_map_free(map);
	return -1;
}

/* Code generate the scop 'scop' and print the corresponding C code to 'p'.
 */
static __isl_give isl_printer *print_scop(struct ppcg_scop *scop,
	__isl_take isl_printer *p, struct ppcg_options *options, void *user,
	__isl_take isl_ast_print_options *print_options, int print_macros)
{
	isl_ctx *ctx = isl_printer_get_ctx(p);
	isl_set *context;
	isl_union_set *domain_set;
	isl_union_map *schedule_map;
	isl_ast_build *build;
	isl_ast_node *tree;
	isl_id_list *iterators;
	struct ast_build_userinfo build_info;
	int depth = 0; // Use in case schedule_map is empty

	context = isl_set_copy(scop->context);
	domain_set = isl_union_set_copy(scop->domain);
	schedule_map = isl_schedule_get_map(scop->schedule);
	schedule_map = isl_union_map_intersect_domain(schedule_map, domain_set);

	isl_union_map_foreach_map(schedule_map, &set_depth, &depth);

	build = isl_ast_build_from_context(context);
	iterators = ppcg_scop_generate_names(scop, depth, "c");
	build = isl_ast_build_set_iterators(build, iterators);
	build = isl_ast_build_set_at_each_domain(build, &at_each_domain, scop);

	if (options->openmp) {
		build_info.scop = scop;
		build_info.in_parallel_for = 0;

		build = isl_ast_build_set_before_each_for(build,
							&ast_build_before_for,
							&build_info);
		build = isl_ast_build_set_after_each_for(build,
							&ast_build_after_for,
							&build_info);
	}

	tree = isl_ast_build_node_from_schedule_map(build, schedule_map);
	isl_ast_build_free(build);

	if (!print_options)
		print_options = isl_ast_print_options_alloc(ctx);
	print_options = isl_ast_print_options_set_print_user(print_options,
							&print_user, NULL);
	print_options = isl_ast_print_options_set_print_for(print_options,
							&print_for, NULL);

	if (print_macros)
		p = isl_ast_node_print_macros(tree, p);
	p = isl_ast_node_print(tree, p, print_options);

	isl_ast_node_free(tree);

	return p;
}

/* Does "scop" refer to any arrays that are declared, but not
 * exposed to the code after the scop?
 */
static int any_hidden_declarations(struct ppcg_scop *scop)
{
	int i;

	if (!scop)
		return 0;

	for (i = 0; i < scop->pet->n_array; ++i)
		if (scop->pet->arrays[i]->declared &&
		    !scop->pet->arrays[i]->exposed)
			return 1;

	return 0;
}

/* Generate CPU code for the scop "ps" and print the corresponding C code
 * to "p", including variable declarations.
 */
__isl_give isl_printer *print_cpu(__isl_take isl_printer *p,
	struct ppcg_scop *ps, struct ppcg_options *options, void *user,
	__isl_take isl_ast_print_options *print_options, int print_macros)
{
	int hidden;

	p = isl_printer_start_line(p);
	p = isl_printer_print_str(p, "/* ppcg generated CPU code */");
	p = isl_printer_end_line(p);

	p = isl_printer_start_line(p);
	p = isl_printer_end_line(p);

	p = ppcg_print_exposed_declarations(p, ps);
	hidden = any_hidden_declarations(ps);
	if (hidden) {
		p = ppcg_start_block(p);
		p = ppcg_print_hidden_declarations(p, ps);
	}
<<<<<<< HEAD
	p = print_scop(ps, p, options, user, print_options, print_macros);
=======
	if (options->debug->dump_final_schedule)
		isl_schedule_dump(ps->schedule);
	p = print_scop(ps, p, options);
>>>>>>> fa4e683f
	if (hidden)
		p = ppcg_end_block(p);

	return p;
}

/* Wrapper around print_cpu for use as a ppcg_transform callback.
 */
static __isl_give isl_printer *print_cpu_wrap(__isl_take isl_printer *p,
	struct ppcg_scop *scop, void *user)
{
	struct ppcg_options *options = user;
	isl_ast_print_options *print_options =
		isl_ast_print_options_alloc(isl_printer_get_ctx(p));

	return print_cpu(p, scop, options, NULL, print_options, 1);
}

/* Transform the code in the file called "input" by replacing
 * all scops by corresponding CPU code and write the results to a file
 * called "output".
 */
int generate_cpu(isl_ctx *ctx, struct ppcg_options *options,
	const char *input, const char *output)
{
	FILE *output_file;
	int r;

	output_file = get_output_file(input, output);

	r = ppcg_transform(ctx, input, output_file, options,
					&print_cpu_wrap, options);

	fclose(output_file);

	return r;
}<|MERGE_RESOLUTION|>--- conflicted
+++ resolved
@@ -522,13 +522,9 @@
 		p = ppcg_start_block(p);
 		p = ppcg_print_hidden_declarations(p, ps);
 	}
-<<<<<<< HEAD
-	p = print_scop(ps, p, options, user, print_options, print_macros);
-=======
 	if (options->debug->dump_final_schedule)
 		isl_schedule_dump(ps->schedule);
-	p = print_scop(ps, p, options);
->>>>>>> fa4e683f
+	p = print_scop(ps, p, options, user, print_options, print_macros);
 	if (hidden)
 		p = ppcg_end_block(p);
 
