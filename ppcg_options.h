--- conflicted
+++ resolved
@@ -55,16 +55,14 @@
 	/* Embed OpenCL kernel code in host code. */
 	int opencl_embed_kernel_code;
 
-<<<<<<< HEAD
-	/* Generate native expressions only
-	 * (no __ppcg_floord, __ppcg_min or __ppcg_max) */
-	int opencl_native_expr;
-=======
 	/* Name of file for saving isl computed schedule or NULL. */
 	char *save_schedule_file;
 	/* Name of file for loading schedule or NULL. */
 	char *load_schedule_file;
->>>>>>> fa4e683f
+
+	/* Generate native expressions only
+	 * (no __ppcg_floord, __ppcg_min or __ppcg_max) */
+	int opencl_native_expr;
 };
 
 ISL_ARG_DECL(ppcg_debug_options, struct ppcg_debug_options,
