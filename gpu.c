--- conflicted
+++ resolved
@@ -5363,12 +5363,8 @@
 	} else {
 		schedule = map_to_device(gen, schedule);
 		gen->tree = generate_code(gen, schedule);
-<<<<<<< HEAD
-		//p = isl_ast_op_type_print_macro(isl_ast_op_fdiv_q, p);
-=======
-		p = ppcg_set_macro_names(p);
-		p = isl_ast_op_type_print_macro(isl_ast_op_fdiv_q, p);
->>>>>>> 9adc27c3
+                //p = ppcg_set_macro_names(p);
+                //p = isl_ast_op_type_print_macro(isl_ast_op_fdiv_q, p);
 		p = ppcg_print_exposed_declarations(p, prog->scop);
 		p = print_gpu(p, guard,context, gen);
 		//p = ppcg_print_guarded(p, guard, context, &print_gpu, gen);
