--- conflicted
+++ resolved
@@ -5437,12 +5437,7 @@
 	} else {
 		schedule = map_to_device(gen, schedule);
 		gen->tree = generate_code(gen, schedule);
-<<<<<<< HEAD
-		//p = ppcg_set_macro_names(p);
-		//p = isl_ast_op_type_print_macro(isl_ast_op_fdiv_q, p);
-=======
 		p = ppcg_set_macro_names(p);
->>>>>>> 37e3124c
 		p = ppcg_print_exposed_declarations(p, prog->scop);
 		p = gen->print(p, gen->prog, gen->tree, &gen->types,
 				    gen->print_user);
