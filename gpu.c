/*
 * Copyright 2010-2011 INRIA Saclay
 * Copyright 2012-2013 Ecole Normale Superieure
 *
 * Use of this software is governed by the MIT license
 *
 * Written by Sven Verdoolaege, INRIA Saclay - Ile-de-France,
 * Parc Club Orsay Universite, ZAC des vignes, 4 rue Jacques Monod,
 * 91893 Orsay, France
 * and Ecole Normale Superieure, 45 rue d’Ulm, 75230 Paris, France
 */

#include <assert.h>
#include <stdlib.h>
#include <string.h>

#include <isl/polynomial.h>
#include <isl/union_set.h>
#include <isl/aff.h>
#include <isl/ilp.h>
#include <isl/flow.h>
#include <isl/schedule.h>
#include <isl/schedule_node.h>
#include <isl/options.h>
#include <isl/ast_build.h>

#include "cpu.h"
#include "gpu.h"
#include "gpu_array_tile.h"
#include "gpu_group.h"
#include "gpu_tree.h"
#include "schedule.h"
#include "ppcg_options.h"
#include "print.h"
#include "util.h"

struct gpu_array_info;

/* Return the name of the outer array (of structs) accessed by "access".
 */
static const char *get_outer_array_name(__isl_keep isl_map *access)
{
	isl_space *space;
	const char *name;

	space = isl_space_range(isl_map_get_space(access));
	while (space && isl_space_is_wrapping(space))
		space = isl_space_domain(isl_space_unwrap(space));
	name = isl_space_get_tuple_name(space, isl_dim_set);
	isl_space_free(space);

	return name;
}

/* Collect all references to the given array and store pointers to them
 * in array->refs.
 */
static void collect_references(struct gpu_prog *prog,
	struct gpu_array_info *array)
{
	int i;
	int n;

	n = 0;
	for (i = 0; i < prog->n_stmts; ++i) {
		struct gpu_stmt *stmt = &prog->stmts[i];
		struct gpu_stmt_access *access;

		for (access = stmt->accesses; access; access = access->next) {
			const char *name;
			name = get_outer_array_name(access->access);
			if (name && !strcmp(array->name, name))
				n++;
		}
	}

	array->n_ref = n;
	array->refs = isl_alloc_array(prog->ctx, struct gpu_stmt_access *, n);
	assert(array->refs);

	n = 0;
	for (i = 0; i < prog->n_stmts; ++i) {
		struct gpu_stmt *stmt = &prog->stmts[i];
		struct gpu_stmt_access *access;

		for (access = stmt->accesses; access; access = access->next) {
			const char *name;
			name = get_outer_array_name(access->access);
			if (!name || strcmp(array->name, name))
				continue;

			array->refs[n++] = access;
		}
	}
}

/* Compute and return the extent of "array", taking into account the set of
 * accessed elements.
 *
 * In particular, the extent in the outer dimension is taken
 * from "accessed", while the extents in the remaining dimensions
 * are taken from array->extent.
 *
 * The extent in the outer dimension cannot be taken from array->extent
 * because that may be unbounded.  Furthermore, even if it is bounded,
 * it may be larger than the piece of the array that is being accessed.
 */
static __isl_give isl_set *compute_extent(struct pet_array *array,
	__isl_keep isl_set *accessed)
{
	int n_index;
	isl_id *id;
	isl_set *outer;
	isl_set *extent;

	extent = isl_set_copy(array->extent);

	n_index = isl_set_dim(accessed, isl_dim_set);
	if (n_index == 0)
		return extent;

	extent = isl_set_project_out(extent, isl_dim_set, 0, 1);
	outer = isl_set_copy(accessed);
	outer = isl_set_project_out(outer, isl_dim_set, 1, n_index - 1);
	extent = isl_set_flat_product(outer, extent);
	id = isl_set_get_tuple_id(accessed);
	extent = isl_set_set_tuple_id(extent, id);

	return extent;
}

/* Is the array "array" being extracted a read-only scalar?
 *
 * That is, is "array" a scalar that is never possibly written to.
 * An array containing structures is never considered to be a scalar.
 */
static int is_read_only_scalar(struct gpu_array_info *array,
	struct gpu_prog *prog)
{
	isl_set *space;
	isl_union_map *write;
	int empty;

	if (array->has_compound_element)
		return 0;
	if (array->n_index != 0)
		return 0;

	write = isl_union_map_copy(prog->may_write);
	space = isl_set_universe(isl_space_copy(array->space));
	write = isl_union_map_intersect_range(write,
						isl_union_set_from_set(space));
	empty = isl_union_map_is_empty(write);
	isl_union_map_free(write);

	return empty;
}

/* Compute bounds on the host array "pa" based on the corresponding
 * accessed elements in "arrays"
 * and collect all references to the array.
 * Store the results in "info".
 *
 * If the array is zero-dimensional and does not contain structures,
 * i.e., if the array is a scalar, we check whether it is read-only.
 * We also check whether the array is accessed at all.
 */
static int extract_array_info(struct gpu_prog *prog,
	struct gpu_array_info *info, struct pet_array *pa,
	__isl_keep isl_union_set *arrays)
{
	int i, empty;
	const char *name;
	int n_index;
	isl_pw_aff **bounds;
	isl_set *accessed, *extent;

	n_index = isl_set_dim(pa->extent, isl_dim_set);
	name = isl_set_get_tuple_name(pa->extent);
	bounds = isl_alloc_array(prog->ctx, isl_pw_aff *, n_index);
	if (!bounds)
		return -1;

	info->space = isl_set_get_space(pa->extent);
	info->name = strdup(name);
	info->n_index = n_index;
	info->bound = bounds;
	info->linearize = 1;//prog->scop->options->linearize_device_arrays;

	info->type = strdup(pa->element_type);
	info->size = pa->element_size;
	info->local = pa->declared && !pa->exposed;
	info->has_compound_element = pa->element_is_record;
	info->read_only_scalar = is_read_only_scalar(info, prog);

	accessed = isl_union_set_extract_set(arrays,
					    isl_space_copy(info->space));
	empty = isl_set_is_empty(accessed);
	extent = compute_extent(pa, accessed);
	isl_set_free(accessed);
	info->extent = extent;
	if (empty < 0)
		return -1;
	info->accessed = !empty;
	for (i = 0; i < n_index; ++i) {
		isl_set *dom;
		isl_local_space *ls;
		isl_aff *one;
		isl_pw_aff *bound;

		dom = isl_set_copy(extent);
		dom = isl_set_project_out(dom, isl_dim_set, i + 1,
					    n_index - (i + 1));
		dom = isl_set_project_out(dom, isl_dim_set, 0, i);
		if (!isl_set_dim_has_upper_bound(dom, isl_dim_set, 0)) {
			fprintf(stderr, "unable to determine extent of '%s' "
				"in dimension %d\n", info->name, i);
			dom = isl_set_free(dom);
		}
		bound = isl_set_dim_max(dom, 0);
		dom = isl_pw_aff_domain(isl_pw_aff_copy(bound));
		ls = isl_local_space_from_space(isl_set_get_space(dom));
		one = isl_aff_zero_on_domain(ls);
		one = isl_aff_add_constant_si(one, 1);
		bound = isl_pw_aff_add(bound, isl_pw_aff_alloc(dom, one));
		bound = isl_pw_aff_gist(bound, isl_set_copy(prog->context));

		bounds[i] = bound;
		if (!isl_pw_aff_is_cst(bound))
			info->linearize = 1;
	}

	collect_references(prog, info);

	return 0;
}

/* Remove independence from the order constraints "order" on array "array".
 * Since the pairs of iterations in the filter relation of an independence
 * are guaranteed to be completely independent by the user, there is
 * no need to ensure that live ranges are ordered along thong pairs.
 * We make an exception for local variables, though, as the independence
 * guarantee does not apply to those.
 *
 * The order constraints are used in two places.
 * Those on scalars are used in check_scalar_live_ranges to check if
 * we need to force the scalar to be private.  Any non-local scalar
 * should not be forced scalar if it only appears in independent loops.
 * Those on non-scalars are added to the coincidence constraints
 * in compute_schedule because we do not support any array expansion.
 * Accesses to non-local arrays should not prevent a loop from being
 * considered coincident so we should indeed remove those constraints
 * from the order constraints.
 */
static __isl_give isl_union_map *remove_independences(struct gpu_prog *prog,
	struct gpu_array_info *array, __isl_take isl_union_map *order)
{
	int i;

	for (i = 0; i < prog->scop->pet->n_independence; ++i) {
		struct pet_independence *pi = prog->scop->pet->independences[i];
		if (isl_union_set_contains(pi->local, array->space))
			continue;

		order = isl_union_map_subtract(order,
						isl_union_map_copy(pi->filter));
	}

	return order;
}

/* For each array in "prog", store the (untagged) order dependences
 * derived from the array in array->dep_order.
 * In particular, consider all references that access the given array
 * and take the order dependences that have one of these references
 * as source.  (Since an order dependence relates two references to
 * the same array, the target of these order dependences will also
 * be one of these references.)
 * Additionally, store the union of these array->dep_order relations
 * for all non-scalar arrays in prog->array_order.
 */
void collect_order_dependences(struct gpu_prog *prog)
{
	int i;
	isl_space *space;
	isl_union_map *accesses;

	space = isl_union_map_get_space(prog->read);
	prog->array_order = isl_union_map_empty(space);

	accesses = isl_union_map_copy(prog->scop->tagged_reads);
	accesses = isl_union_map_union(accesses,
			    isl_union_map_copy(prog->scop->tagged_may_writes));
	accesses = isl_union_map_universe(accesses);
	accesses = isl_union_map_apply_range(accesses,
					    isl_union_map_copy(prog->to_outer));

	for (i = 0; i < prog->n_array; ++i) {
		struct gpu_array_info *array = &prog->array[i];
		isl_set *set;
		isl_union_set *uset;
		isl_union_map *order;

		set = isl_set_universe(isl_space_copy(array->space));
		uset = isl_union_set_from_set(set);
		uset = isl_union_map_domain(
		    isl_union_map_intersect_range(isl_union_map_copy(accesses),
						    uset));
		order = isl_union_map_copy(prog->scop->tagged_dep_order);
		order = isl_union_map_intersect_domain(order, uset);
		order = isl_union_map_zip(order);
		order = isl_union_set_unwrap(isl_union_map_domain(order));
		order = remove_independences(prog, array, order);
		array->dep_order = order;

		if (gpu_array_is_scalar(array) && !array->has_compound_element)
			continue;

		prog->array_order = isl_union_map_union(prog->array_order,
					isl_union_map_copy(array->dep_order));
	}

	isl_union_map_free(accesses);
}

/* Construct a gpu_array_info for each array referenced by prog->scop and
 * collect them in prog->array.
 *
 * The sizes are based on the extents and the set of possibly accessed
 * elements by "prog".
 * If there are any member accesses involved, then they are first mapped
 * to the outer arrays of structs.
 *
 * If we are allowing live range reordering, then also set
 * the dep_order field.  Otherwise leave it NULL.
 */
static int collect_array_info(struct gpu_prog *prog)
{
	int i;
	int r = 0;
	isl_union_set *arrays;

	arrays = isl_union_map_range(isl_union_map_copy(prog->read));
	arrays = isl_union_set_union(arrays,
		    isl_union_map_range(isl_union_map_copy(prog->may_write)));

	arrays = isl_union_set_apply(arrays,
					isl_union_map_copy(prog->to_outer));

	arrays = isl_union_set_coalesce(arrays);

	prog->n_array = prog->scop->pet->n_array;
	prog->array = isl_calloc_array(prog->ctx,
				     struct gpu_array_info, prog->n_array);
	assert(prog->array);
	for (i = 0; i < prog->scop->pet->n_array; ++i)
		if (extract_array_info(prog, &prog->array[i],
					prog->scop->pet->arrays[i], arrays) < 0)
			r = -1;

	isl_union_set_free(arrays);

	if (prog->scop->options->live_range_reordering)
		collect_order_dependences(prog);

	return r;
}

static void free_array_info(struct gpu_prog *prog)
{
	int i, j;

	for (i = 0; i < prog->n_array; ++i) {
		int n_index = prog->array[i].n_index;
		free(prog->array[i].type);
		free(prog->array[i].name);
		for (j = 0; j < n_index; ++j)
			isl_pw_aff_free(prog->array[i].bound[j]);
		isl_space_free(prog->array[i].space);
		isl_set_free(prog->array[i].extent);
		free(prog->array[i].bound);
		free(prog->array[i].refs);
		isl_union_map_free(prog->array[i].dep_order);
	}
	free(prog->array);
}

/* Check if a gpu array is a scalar.  A scalar is a value that is not stored
 * as an array or through a pointer reference, but as a single data element.
 * At the moment, scalars are represented as zero-dimensional arrays.
 * Note that the single data element may be an entire structure.
 */
int gpu_array_is_scalar(struct gpu_array_info *array)
{
	return array->n_index == 0;
}

/* Is "array" a read-only scalar?
 */
int gpu_array_is_read_only_scalar(struct gpu_array_info *array)
{
	return array->read_only_scalar;
}

/* Does "array" need to be allocated on the device?
 * If it is a read-only scalar, then it will be passed as an argument
 * to the kernel and therefore does not require any allocation.
 * If this device memory is not accessed at all, then it does not
 * need to be allocated either.
 */
int gpu_array_requires_device_allocation(struct gpu_array_info *array)
{
	if (gpu_array_is_read_only_scalar(array))
		return 0;
	if (!array->global)
		return 0;
	return 1;
}

/* Return the set of parameter values for which the array has a positive
 * size in all dimensions.
 * If the sizes are only valid for some parameter values, then those
 * constraints are also taken into account.
 */
__isl_give isl_set *gpu_array_positive_size_guard(struct gpu_array_info *array)
{
	int i;
	isl_space *space;
	isl_set *guard;

	if (!array)
		return NULL;

	space = isl_space_params(isl_space_copy(array->space));
	guard = isl_set_universe(space);

	for (i = 0; i < array->n_index; ++i) {
		isl_pw_aff *bound;
		isl_set *guard_i, *zero;

		bound = isl_pw_aff_copy(array->bound[i]);
		guard_i = isl_pw_aff_nonneg_set(isl_pw_aff_copy(bound));
		zero = isl_pw_aff_zero_set(bound);
		guard_i = isl_set_subtract(guard_i, zero);
		guard = isl_set_intersect(guard, guard_i);
	}

	return guard;
}

/* Internal data structure for extract_size_of_type.
 * "type" specifies the name of the space that we want to extract.
 * "res" is used to store the subset of that space.
 */
struct ppcg_extract_size_data {
	const char *type;
	isl_set *res;
};

/* This function is called for each set in a union_set.
 * If the name of the set matches data->type, we store the
 * set in data->res.
 */
static isl_stat extract_size_of_type(__isl_take isl_set *size, void *user)
{
	struct ppcg_extract_size_data *data = user;
	const char *name;

	name = isl_set_get_tuple_name(size);
	if (name && !strcmp(name, data->type)) {
		data->res = size;
		return isl_stat_error;
	}

	isl_set_free(size);
	return isl_stat_ok;
}

/* Given a union map { kernel[i] -> *[...] },
 * return the range in the space called "type" for the kernel with
 * sequence number "id".
 */
static __isl_give isl_set *extract_sizes(__isl_keep isl_union_map *sizes,
	const char *type, int id)
{
	isl_space *space;
	isl_set *dom;
	isl_union_set *local_sizes;
	struct ppcg_extract_size_data data = { type, NULL };

	if (!sizes)
		return NULL;

	space = isl_union_map_get_space(sizes);
	space = isl_space_set_from_params(space);
	space = isl_space_add_dims(space, isl_dim_set, 1);
	space = isl_space_set_tuple_name(space, isl_dim_set, "kernel");
	dom = isl_set_universe(space);
	dom = isl_set_fix_si(dom, isl_dim_set, 0, id);

	local_sizes = isl_union_set_apply(isl_union_set_from_set(dom),
					isl_union_map_copy(sizes));
	isl_union_set_foreach_set(local_sizes, &extract_size_of_type, &data);
	isl_union_set_free(local_sizes);
	return data.res;
}

/* Given a singleton set, extract the first (at most *len) elements
 * of the single integer tuple into *sizes and update *len if needed.
 */
static void read_sizes_from_set(__isl_take isl_set *set, int *sizes, int *len)
{
	int i;
	int dim;

	if (!set)
		return;

	dim = isl_set_dim(set, isl_dim_set);
	if (dim < *len)
		*len = dim;

	for (i = 0; i < *len; ++i) {
		isl_val *v;

		v = isl_set_plain_get_val_if_fixed(set, isl_dim_set, i);
		assert(v);

		sizes[i] = isl_val_get_num_si(v);
		isl_val_free(v);
	}

	isl_set_free(set);
}

/* Add the map { kernel[id] -> type[sizes] } to gen->used_sizes,
 * if the option debug->dump_sizes is set.
 */
static void set_used_sizes(struct gpu_gen *gen, const char *type, int id,
	int *sizes, int len)
{
	int i;
	isl_space *space;
	isl_map *map;

	if (!gen->options->debug->dump_sizes)
		return;

	space = isl_union_map_get_space(gen->used_sizes);
	space = isl_space_set_from_params(space);
	space = isl_space_add_dims(space, isl_dim_set, 1);
	space = isl_space_set_tuple_name(space, isl_dim_set, "kernel");
	space = isl_space_from_domain(space);
	space = isl_space_add_dims(space, isl_dim_out, len);
	space = isl_space_set_tuple_name(space, isl_dim_out, type);

	map = isl_map_universe(space);
	map = isl_map_fix_si(map, isl_dim_in, 0, id);
	for (i = 0; i < len; ++i)
		map = isl_map_fix_si(map, isl_dim_out, i, sizes[i]);

	gen->used_sizes = isl_union_map_add_map(gen->used_sizes, map);
}

/* Extract user specified "tile" sizes from the "sizes" command line option,
 * defaulting to option->tile_size in each dimension.
 * *tile_len contains the maximum number of tile sizes needed.
 * Update *tile_len to the number of specified tile sizes, if any, and
 * return a pointer to the tile sizes (or NULL on error).
 * Add the effectively used sizes to gen->used_sizes.
 */
static int *read_tile_sizes(struct gpu_gen *gen, int *tile_len)
{
	int n;
	int *tile_size;
	isl_set *size;

	tile_size = isl_alloc_array(gen->ctx, int, *tile_len);
	if (!tile_size)
		return NULL;
	for (n = 0; n < *tile_len; ++n)
		tile_size[n] = gen->options->tile_size;

	size = extract_sizes(gen->sizes, "tile", gen->kernel_id);
	read_sizes_from_set(size, tile_size, tile_len);
	set_used_sizes(gen, "tile", gen->kernel_id, tile_size, *tile_len);

	return tile_size;
}

/* Extract user specified "block" sizes from the "sizes" command line option,
 * after filling in some potentially useful defaults.
 */
static void read_block_sizes(struct ppcg_kernel *kernel,
	__isl_keep isl_union_map *sizes)
{
	isl_set *size;

	if (kernel->n_block > 3)
		kernel->n_block = 3;
	switch (kernel->n_block) {
	case 1:
		kernel->block_dim[0] = 512;
		break;
	case 2:
		kernel->block_dim[0] = 32;
		kernel->block_dim[1] = 16;
		break;
	default:
		kernel->block_dim[0] = 32;
		kernel->block_dim[1] = 4;
		kernel->block_dim[2] = 4;
		break;
	}

	size = extract_sizes(sizes, "block", kernel->id);
	read_sizes_from_set(size, kernel->block_dim, &kernel->n_block);
}

/* Extract user specified "grid" sizes from the "sizes" command line option,
 * after filling in some potentially useful defaults.
 */
static void read_grid_sizes(struct ppcg_kernel *kernel,
	__isl_keep isl_union_map *sizes)
{
	isl_set *size;

	if (kernel->n_grid > 2)
		kernel->n_grid = 2;
	switch (kernel->n_grid) {
	case 1:
		kernel->grid_dim[0] = 32768;
		break;
	default:
		kernel->grid_dim[0] = 256;
		kernel->grid_dim[1] = 256;
		break;
	}

	size = extract_sizes(sizes, "grid", kernel->id);
	read_sizes_from_set(size, kernel->grid_dim, &kernel->n_grid);
}

/* Extract user specified grid and block sizes from the gen->sizes
 * command line option after filling in some potentially useful defaults.
 * Store the extracted sizes in "kernel".
 * Add the effectively used sizes to gen->used_sizes.
 */
static void read_grid_and_block_sizes(struct ppcg_kernel *kernel,
	struct gpu_gen *gen)
{
	read_block_sizes(kernel, gen->sizes);
	read_grid_sizes(kernel, gen->sizes);
	set_used_sizes(gen, "block", kernel->id,
					    kernel->block_dim, kernel->n_block);
	set_used_sizes(gen, "grid", kernel->id,
					    kernel->grid_dim, kernel->n_grid);
}

static void *free_stmts(struct gpu_stmt *stmts, int n)
{
	int i;

	if (!stmts)
		return NULL;

	for (i = 0; i < n; ++i) {
		struct gpu_stmt_access *access, *next;

		for (access = stmts[i].accesses; access; access = next) {
			next = access->next;
			isl_id_free(access->ref_id);
			isl_map_free(access->access);
			isl_map_free(access->tagged_access);
			free(access);
		}

		isl_id_free(stmts[i].id);
	}
	free(stmts);

	return NULL;
}

/* Add parameters p[i] with identifiers "ids" to "set",
 * with bounds to 0 <= p[i] < size[i].
 */
__isl_give isl_set *add_bounded_parameters(__isl_take isl_set *set,
	int *size, __isl_keep isl_id_list *ids)
{
	int i, len;
	unsigned nparam;

	len = isl_id_list_n_id(ids);
	nparam = isl_set_dim(set, isl_dim_param);
	set = isl_set_add_dims(set, isl_dim_param, len);

	for (i = 0; i < len; ++i) {
		isl_id *id;

		id = isl_id_list_get_id(ids, i);
		set = isl_set_set_dim_id(set, isl_dim_param, nparam + i, id);
		set = isl_set_lower_bound_si(set, isl_dim_param, nparam + i, 0);
		set = isl_set_upper_bound_si(set, isl_dim_param,
					    nparam + i, size[i] - 1);
	}

	return set;
}

/* Add "len" parameters p[i] with identifiers "ids" and intersect "set"
 * with
 *
 *	{ : 0 <= p[i] < size[i] }
 *
 * or an overapproximation.
 */
static __isl_give isl_set *add_bounded_parameters_dynamic(
	__isl_take isl_set *set, __isl_keep isl_multi_pw_aff *size,
	__isl_keep isl_id_list *ids)
{
	int i, len;
	unsigned nparam;
	isl_space *space;
	isl_local_space *ls;

	len = isl_multi_pw_aff_dim(size, isl_dim_out);
	nparam = isl_set_dim(set, isl_dim_param);
	set = isl_set_add_dims(set, isl_dim_param, len);

	for (i = 0; i < len; ++i) {
		isl_id *id;

		id = isl_id_list_get_id(ids, i);
		set = isl_set_set_dim_id(set, isl_dim_param, nparam + i, id);
	}

	space = isl_space_params(isl_set_get_space(set));
	ls = isl_local_space_from_space(space);
	for (i = 0; i < len; ++i) {
		isl_pw_aff *param, *size_i, *zero;
		isl_set *bound;

		param = isl_pw_aff_var_on_domain(isl_local_space_copy(ls),
						isl_dim_param, nparam + i);

		size_i = isl_multi_pw_aff_get_pw_aff(size, i);
		bound = isl_pw_aff_lt_set(isl_pw_aff_copy(param), size_i);
		bound = isl_set_from_basic_set(isl_set_simple_hull(bound));
		set = isl_set_intersect_params(set, bound);

		zero = isl_pw_aff_zero_on_domain(isl_local_space_copy(ls));
		bound = isl_pw_aff_ge_set(param, zero);
		set = isl_set_intersect_params(set, bound);
	}
	isl_local_space_free(ls);

	return set;
}

/* Return the union of all tagged access relations in the group.
 */
static __isl_give isl_union_map *group_tagged_access_relation(
	struct gpu_array_ref_group *group)
{
	int i;
	isl_union_map *access;

	access = isl_union_map_empty(isl_map_get_space(group->access));
	for (i = 0; i < group->n_ref; ++i) {
		isl_map *map_i;

		map_i = isl_map_copy(group->refs[i]->tagged_access);
		access = isl_union_map_union(access,
					    isl_union_map_from_map(map_i));
	}

	return access;
}

/* Return the extent of "array", recomputed from the bounds.
 * The recomputed extent may be simpler than the original extent.
 */
static __isl_give isl_set *array_extent(struct gpu_array_info *array)
{
	int i;
	isl_id *id;
	isl_space *space;
	isl_local_space *ls;
	isl_set *extent;

	id = isl_set_get_tuple_id(array->extent);
	space = isl_set_get_space(array->extent);
	extent = isl_set_universe(isl_space_copy(space));
	ls = isl_local_space_from_space(space);
	for (i = 0; i < array->n_index; ++i) {
		isl_pw_aff *bound;
		isl_aff *aff;
		isl_pw_aff *index;
		isl_set *lt;

		extent = isl_set_lower_bound_si(extent, isl_dim_set, i, 0);

		aff = isl_aff_var_on_domain(isl_local_space_copy(ls),
						isl_dim_set, i);
		index = isl_pw_aff_from_aff(aff);
		bound = isl_pw_aff_copy(array->bound[i]);
		bound = isl_pw_aff_from_range(bound);
		bound = isl_pw_aff_add_dims(bound, isl_dim_in, array->n_index);
		bound = isl_pw_aff_set_tuple_id(bound, isl_dim_in,
						isl_id_copy(id));
		lt = isl_pw_aff_lt_set(index, bound);
		extent = isl_set_intersect(extent, lt);
	}
	isl_local_space_free(ls);
	isl_id_free(id);

	return extent;
}

/* Return a map from the first group->shared_tile->depth dimensions
 * of the computed schedule to the array tile in
 * global memory that corresponds to the shared memory copy.
 *
 * In particular, return a map
 *
 *	{ D[i] -> A[a] }
 *
 * with constraints
 *
 *	tile_offset(i) <= a <= tile_offset(i) + tile_size - 1		(1)
 *
 * and
 *
 *	0 <= a <= array_size - 1					(2)
 *
 * Note that if some stride has been detected (i.e., when
 * group->shared_tile->bound[i].shift is set), then a in (1) refers
 * to the shifted and scaled down version.
 *
 * Constraints (1) are obtained by mapping the size constraints on the
 * shared/private memory tile back to the access relation.
 * Constraints (2) are obtained from the (recomputed) extent.
 */
static __isl_give isl_map *group_tile(struct gpu_array_ref_group *group)
{
	int i;
	int n_index = group->array->n_index;
	isl_map *tile;
	isl_space *space;
	isl_set *local;
	isl_set *extent;

	space = isl_multi_aff_get_space(group->shared_tile->tiling);
	space = isl_space_range(space);
	local = isl_set_universe(space);
	for (i = 0; i < n_index; ++i) {
		isl_val *bound;

		local = isl_set_lower_bound_si(local, isl_dim_set, i, 0);
		bound = isl_val_copy(group->shared_tile->bound[i].size);
		bound = isl_val_sub_ui(bound, 1);
		local = isl_set_upper_bound_val(local, isl_dim_set, i, bound);
	}
	local = isl_set_preimage_multi_aff(local,
				isl_multi_aff_copy(group->shared_tile->tiling));
	tile = isl_set_unwrap(local);
	extent = array_extent(group->array);
	tile = isl_map_intersect_range(tile, extent);

	return tile;
}

/* Given a mapping "iterator_map" from the AST schedule to a domain,
 * return the corresponding mapping from the AST schedule to
 * to the outer kernel->copy_schedule_dim dimensions of
 * the schedule computed by PPCG for this kernel.
 *
 * Note that kernel->copy_schedule_dim is at least as large as
 * the largest depth of any array reference group associated to the kernel.
 * This is needed as the returned schedule is used to extract a mapping
 * to the outer tile->depth dimensions in transform_index.
 */
static __isl_give isl_pw_multi_aff *compute_sched_to_copy(
	struct ppcg_kernel *kernel, __isl_take isl_pw_multi_aff *iterator_map)
{
	isl_union_pw_multi_aff *upma;
	isl_pw_multi_aff *pma;
	isl_space *space;

	space = isl_space_range(isl_pw_multi_aff_get_space(iterator_map));
	space = isl_space_from_domain(space);
	space = isl_space_add_dims(space, isl_dim_out,
					kernel->copy_schedule_dim);

	upma = isl_union_pw_multi_aff_copy(kernel->copy_schedule);
	pma = isl_union_pw_multi_aff_extract_pw_multi_aff(upma, space);
	isl_union_pw_multi_aff_free(upma);

	return isl_pw_multi_aff_pullback_pw_multi_aff(pma, iterator_map);
}

/* If max_shared_memory is not set to infinity (-1), then make
 * sure that the total amount of shared memory required by the
 * array reference groups mapped to shared memory by "kernel"
 * is no larger than this maximum.
 *
 * We apply a greedy approach and discard (keep in global memory)
 * those groups that would result in a total memory size that
 * is larger than the maximum.
 *
 * This function should be called after any function that may
 * affect the decision on whether to place a reference group
 * in private, shared or global memory.
 */
static void check_shared_memory_bound(struct ppcg_kernel *kernel)
{
	int i, j;
	isl_val *left, *size;

	if (kernel->options->max_shared_memory < 0)
		return;

	left = isl_val_int_from_si(kernel->ctx,
				    kernel->options->max_shared_memory);

	for (i = 0; i < kernel->n_array; ++i) {
		struct gpu_local_array_info *local = &kernel->array[i];

		for (j = 0; j < local->n_group; ++j) {
			struct gpu_array_ref_group *group;
			enum ppcg_group_access_type type;

			group = local->groups[j];
			type = gpu_array_ref_group_type(group);
			if (type != ppcg_access_shared)
				continue;

			size = gpu_array_tile_size(group->shared_tile);
			size = isl_val_mul_ui(size, local->array->size);

			if (isl_val_le(size, left)) {
				left = isl_val_sub(left, size);
				continue;
			}
			isl_val_free(size);

			group->shared_tile =
					gpu_array_tile_free(group->shared_tile);
		}
	}

	isl_val_free(left);
}

/* Mark all arrays of "kernel" that have an array reference group
 * that is not mapped to private or shared memory as
 * accessing the corresponding global device memory.
 */
static void mark_global_arrays(struct ppcg_kernel *kernel)
{
	int i, j;

	for (i = 0; i < kernel->n_array; ++i) {
		struct gpu_local_array_info *local = &kernel->array[i];

		if (local->global)
			continue;
		for (j = 0; j < local->n_group; ++j) {
			if (gpu_array_ref_group_tile(local->groups[j]))
				continue;

			local->global = 1;
			local->array->global = 1;
			break;
		}
	}
}

/* Compute a tiling for all the array reference groups in "kernel".
 */
static void compute_group_tilings(struct ppcg_kernel *kernel)
{
	int i, j;

	for (i = 0; i < kernel->n_array; ++i) {
		struct gpu_local_array_info *array = &kernel->array[i];

		for (j = 0; j < array->n_group; ++j)
			gpu_array_ref_group_compute_tiling(array->groups[j]);
	}
}

/* Compute the size of a bounding box around the origin and "set",
 * where "set" is assumed to contain only non-negative elements.
 * In particular, compute the maximal value of "set" in each direction
 * and add one.
 */
static __isl_give isl_multi_pw_aff *extract_size(__isl_take isl_set *set,
	__isl_take isl_set *context)
{
	int i, n;
	isl_multi_pw_aff *mpa;

	context = isl_set_params(context);
	n = isl_set_dim(set, isl_dim_set);
	mpa = isl_multi_pw_aff_zero(isl_set_get_space(set));
	for (i = 0; i < n; ++i) {
		isl_space *space;
		isl_aff *one;
		isl_pw_aff *bound;

		bound = isl_set_dim_max(isl_set_copy(set), i);
		bound = isl_pw_aff_coalesce(bound);
		bound = isl_pw_aff_gist(bound, isl_set_copy(context));

		space = isl_pw_aff_get_domain_space(bound);
		one = isl_aff_zero_on_domain(isl_local_space_from_space(space));
		one = isl_aff_add_constant_si(one, 1);
		bound = isl_pw_aff_add(bound, isl_pw_aff_from_aff(one));
		mpa = isl_multi_pw_aff_set_pw_aff(mpa, i, bound);
	}
	isl_set_free(set);
	isl_set_free(context);

	return mpa;
}

/* Compute the effective grid size as a list of the sizes in each dimension.
 *
 * The grid size specified by the user or set by default
 * in read_grid_sizes() and applied by the block filter,
 * may be too large for the given code in the sense that
 * it may contain blocks that don't need to execute anything.
 * We therefore don't return this grid size, but instead the
 * smallest grid size that ensures that all blocks that actually
 * execute code are included in the grid.
 *
 * We first extract a description of the grid, i.e., the possible values
 * of the block ids, from the domain elements in "domain" and
 * kernel->block_filter.
 * The block ids are parameters in kernel->block_filter.
 * We simply need to change them into set dimensions.
 *
 * Then, for each block dimension, we compute the maximal value of the block id
 * and add one.
 */
static __isl_give isl_multi_pw_aff *extract_grid_size(
	struct ppcg_kernel *kernel, __isl_take isl_union_set *domain)
{
	int i;
	isl_set *grid;

	domain = isl_union_set_intersect(domain,
				    isl_union_set_copy(kernel->block_filter));
	grid = isl_union_set_params(domain);
	grid = isl_set_from_params(grid);
	grid = isl_set_add_dims(grid, isl_dim_set, kernel->n_grid);
	for (i = 0; i < kernel->n_grid; ++i) {
		int pos;
		isl_id *id;

		id = isl_id_list_get_id(kernel->block_ids, i);
		pos = isl_set_find_dim_by_id(grid, isl_dim_param, id);
		isl_id_free(id);
		assert(pos >= 0);
		grid = isl_set_equate(grid, isl_dim_param, pos, isl_dim_set, i);
		grid = isl_set_project_out(grid, isl_dim_param, pos, 1);
	}

	return extract_size(grid, isl_set_copy(kernel->context));
}

/* Compute the size of a fixed bounding box around the origin and "set",
 * where "set" is assumed to contain only non-negative elements,
 * and store the results in "size".
 * In particular, compute the maximal value of "set" in each direction
 * and add one.
 */
static void extract_fixed_size(__isl_take isl_set *set, int *size)
{
	int i, n;
	isl_local_space *ls;
	isl_aff *obj;

	n = isl_set_dim(set, isl_dim_set);
	ls = isl_local_space_from_space(isl_set_get_space(set));
	obj = isl_aff_zero_on_domain(ls);
	for (i = 0; i < n; ++i) {
		isl_val *max;

		obj = isl_aff_set_coefficient_si(obj, isl_dim_in, i, 1);
		max = isl_set_max_val(set, obj);
		size[i] = isl_val_get_num_si(max) + 1;
		isl_val_free(max);
		obj = isl_aff_set_coefficient_si(obj, isl_dim_in, i, 0);
	}
	isl_aff_free(obj);
	isl_set_free(set);
}

/* Compute the effective block size as a list of the sizes in each dimension
 * and store the sizes in kernel->block_dim.
 *
 * The block size specified by the user or set by default
 * in read_block_sizes() and applied by the thread filter,
 * may be too large for the given code in the sense that
 * it may contain threads that don't need to execute anything.
 * We therefore update this block size in kernel->block_dim
 * to the smallest block size that ensures that all threads
 * that actually execute code are included in the block.
 *
 * The possible values of the thread ids is obtained from
 * the domain elements "domain" and kernel->thread_filter.
 * The current implementation eliminates all parameters, ensuring
 * that the size is a fixed constant in each dimension.
 * In principle we could also compute parametric sizes.
 * We would have to make sure to project out all b%d and t%d parameters,
 * however.
 */
static isl_stat extract_block_size(struct ppcg_kernel *kernel,
	__isl_take isl_union_set *domain)
{
	int i;
	int nparam;
	isl_set *block;

	domain = isl_union_set_intersect(domain,
				    isl_union_set_copy(kernel->thread_filter));
	block = isl_union_set_params(domain);
	block = isl_set_from_params(block);
	block = isl_set_add_dims(block, isl_dim_set, kernel->n_block);
	for (i = 0; i < kernel->n_block; ++i) {
		int pos;
		isl_id *id;

		if (!block)
			return isl_stat_error;

		id = isl_id_list_get_id(kernel->thread_ids, i);
		pos = isl_set_find_dim_by_id(block, isl_dim_param, id);
		isl_id_free(id);
		if (pos < 0)
			isl_die(isl_set_get_ctx(block), isl_error_internal,
				"missing constraints on thread identifier",
				block = isl_set_free(block));
		block = isl_set_equate(block, isl_dim_param, pos,
					isl_dim_set, i);
	}
	nparam = isl_set_dim(block, isl_dim_param);
	block = isl_set_project_out(block, isl_dim_param, 0, nparam);

	if (!block)
		return isl_stat_error;

	extract_fixed_size(block, kernel->block_dim);

	return isl_stat_ok;
}

struct ppcg_kernel *ppcg_kernel_free(struct ppcg_kernel *kernel)
{
	int i, j;

	if (!kernel)
		return NULL;

	isl_id_list_free(kernel->block_ids);
	isl_id_list_free(kernel->thread_ids);
	isl_multi_pw_aff_free(kernel->grid_size);
	isl_set_free(kernel->context);
	isl_union_set_free(kernel->core);
	isl_union_set_free(kernel->arrays);
	isl_space_free(kernel->space);
	isl_ast_node_free(kernel->tree);
	isl_union_set_free(kernel->block_filter);
	isl_union_set_free(kernel->thread_filter);
	isl_union_pw_multi_aff_free(kernel->copy_schedule);
	isl_union_set_free(kernel->sync_writes);

	for (i = 0; i < kernel->n_array; ++i) {
		struct gpu_local_array_info *array = &kernel->array[i];

		for (j = 0; j < array->n_group; ++j)
			gpu_array_ref_group_free(array->groups[j]);
		free(array->groups);

		isl_pw_aff_list_free(array->bound);
	}
	free(kernel->array);

	for (i = 0; i < kernel->n_var; ++i) {
		free(kernel->var[i].name);
		isl_vec_free(kernel->var[i].size);
	}
	free(kernel->var);

	free(kernel);

	return NULL;
}

/* Wrapper around ppcg_kernel_free for use as a isl_id_set_free_user callback.
 */
static void ppcg_kernel_free_wrap(void *user)
{
	struct ppcg_kernel *kernel = user;

	ppcg_kernel_free(kernel);
}

static void create_kernel_var(isl_ctx *ctx, struct gpu_array_ref_group *group,
	struct ppcg_kernel_var *var)
{
	int j;
	struct gpu_array_tile *tile;
	isl_printer *p;
	char *name;

	var->array = group->array;

	var->type = gpu_array_ref_group_type(group);
	tile = gpu_array_ref_group_tile(group);

	p = isl_printer_to_str(ctx);
	p = gpu_array_ref_group_print_name(group, p);
	var->name = isl_printer_get_str(p);
	isl_printer_free(p);

	var->size = isl_vec_alloc(ctx, group->array->n_index);

	for (j = 0; j < group->array->n_index; ++j)
		var->size = isl_vec_set_element_val(var->size, j,
					    isl_val_copy(tile->bound[j].size));
}

static int create_kernel_vars(struct ppcg_kernel *kernel)
{
	int i, j, n;

	n = 0;
	for (i = 0; i < kernel->n_array; ++i) {
		struct gpu_local_array_info *array = &kernel->array[i];

		for (j = 0; j < array->n_group; ++j) {
			struct gpu_array_ref_group *group = array->groups[j];
			enum ppcg_group_access_type type;

			type = gpu_array_ref_group_type(group);
			if (type != ppcg_access_global)
				++n;
		}
	}

	kernel->n_var = n;
	kernel->var = isl_calloc_array(kernel->ctx, struct ppcg_kernel_var, n);
	if (!kernel->var)
		return -1;

	n = 0;
	for (i = 0; i < kernel->n_array; ++i) {
		struct gpu_local_array_info *array = &kernel->array[i];

		for (j = 0; j < array->n_group; ++j) {
			struct gpu_array_ref_group *group = array->groups[j];
			enum ppcg_group_access_type type;

			type = gpu_array_ref_group_type(group);
			if (type == ppcg_access_global)
				continue;
			create_kernel_var(kernel->ctx, group, &kernel->var[n]);
			++n;
		}
	}

	return 0;
}

/* Replace "pa" by the zero function defined over the universe domain
 * in the space of "pa".
 */
static __isl_give isl_pw_aff *set_universally_zero(__isl_take isl_pw_aff *pa)
{
	isl_space *space;
	isl_aff *zero;

	space = isl_space_domain(isl_pw_aff_get_space(pa));
	isl_pw_aff_free(pa);
	zero = isl_aff_zero_on_domain(isl_local_space_from_space(space));

	return isl_pw_aff_from_aff(zero);
}

/* The sizes of the arrays on the host that have been computed by
 * extract_array_info may depend on the parameters.  Use the extra
 * constraints on the parameters that are valid at "host_domain"
 * to simplify these expressions and store the results in kernel->array.
 *
 * We only need these localized bounds for arrays that are accessed
 * by the current kernel.  If we have found at least one reference group
 * then the array is accessed by the kernel.
 *
 * The resulting sizes may be functions that are nowhere defined
 * in case the access function cannot possibly access anything inside
 * the kernel for some reason.  If so, they are replaced by the zero
 * function.  Since the access function cannot actually access anything,
 * there is no harm in printing the array sizes as zero.
 */
static void localize_bounds(struct ppcg_kernel *kernel,
	__isl_keep isl_set *host_domain)
{
	int i, j;
	isl_set *context;

	context = isl_set_copy(host_domain);
	context = isl_set_params(context);

	for (i = 0; i < kernel->n_array; ++i) {
		struct gpu_local_array_info *local = &kernel->array[i];
		isl_pw_aff_list *bound;
		int n_index;

		if (local->n_group == 0)
			continue;

		n_index = local->array->n_index;
		bound = isl_pw_aff_list_alloc(kernel->ctx, n_index);

		for (j = 0; j < n_index; ++j) {
			isl_pw_aff *pwaff;
			int empty;

			pwaff = isl_pw_aff_copy(local->array->bound[j]);
			pwaff = isl_pw_aff_gist(pwaff, isl_set_copy(context));
			empty = isl_pw_aff_is_empty(pwaff);
			if (empty < 0)
				pwaff = isl_pw_aff_free(pwaff);
			else if (empty)
				pwaff = set_universally_zero(pwaff);
			bound = isl_pw_aff_list_add(bound, pwaff);
		}

		local->n_index = n_index;
		local->bound = bound;
	}
	isl_set_free(context);
}

/* Create the array of gpu_local_array_info structures "array"
 * inside "kernel".  The number of elements in this array is
 * the same as the number of arrays in "prog".
 * Initialize the "array" field of each local array to point
 * to the corresponding array in "prog".
 */
static struct ppcg_kernel *ppcg_kernel_create_local_arrays(
	struct ppcg_kernel *kernel, struct gpu_prog *prog)
{
	int i;
	isl_ctx *ctx;

	ctx = isl_set_get_ctx(prog->context);
	kernel->array = isl_calloc_array(ctx,
			    struct gpu_local_array_info, prog->n_array);
	if (!kernel->array)
		return ppcg_kernel_free(kernel);
	kernel->n_array = prog->n_array;

	for (i = 0; i < prog->n_array; ++i)
		kernel->array[i].array = &prog->array[i];

	return kernel;
}

/* Does "kernel" need to be passed an argument corresponding to array "i"?
 *
 * The argument is only needed if the kernel accesses this device memory.
 */
int ppcg_kernel_requires_array_argument(struct ppcg_kernel *kernel, int i)
{
	return kernel->array[i].global;
}

/* Find the element in gen->stmt that has the given "id".
 * Return NULL if no such gpu_stmt can be found.
 */
static struct gpu_stmt *find_stmt(struct gpu_prog *prog, __isl_keep isl_id *id)
{
	int i;

	for (i = 0; i < prog->n_stmts; ++i) {
		if (id == prog->stmts[i].id)
			break;
	}

	return i < prog->n_stmts ? &prog->stmts[i] : NULL;
}

void ppcg_kernel_stmt_free(void *user)
{
	int i;
	struct ppcg_kernel_stmt *stmt = user;

	if (!stmt)
		return;

	switch (stmt->type) {
	case ppcg_kernel_copy:
		isl_ast_expr_free(stmt->u.c.index);
		isl_ast_expr_free(stmt->u.c.local_index);
		break;
	case ppcg_kernel_domain:
		isl_id_to_ast_expr_free(stmt->u.d.ref2expr);
		break;
	case ppcg_kernel_sync:
		break;
	}

	free(stmt);
}

/* Return the gpu_stmt_access in the list "accesses" that corresponds
 * to "ref_id".
 */
static struct gpu_stmt_access *find_access(struct gpu_stmt_access *accesses,
	__isl_keep isl_id *ref_id)
{
	struct gpu_stmt_access *access;

	for (access = accesses; access; access = access->next)
		if (access->ref_id == ref_id)
			return access;

	return NULL;
}

/* Return the index of the array called "name" in the list of arrays.
 */
static int find_array_index(struct ppcg_kernel *kernel, const char *name)
{
	int i;

	for (i = 0; i < kernel->n_array; ++i)
		if (!strcmp(name, kernel->array[i].array->name))
			return i;

	return -1;
}

static struct gpu_array_info *find_array_info(struct gpu_prog *prog, const char *name)
{
	int i;

	for (i = 0; i < prog->n_array; ++i)
		if (!strcmp(name, prog->array[i].name))
			return &prog->array[i];

	return NULL;
}

/* Internal data structure for the index and AST expression transformation
 * callbacks for pet_stmt_build_ast_exprs.
 *
 * "kernel" is the kernel for which are computing AST expressions and
 * may be NULL if we are not inside a kernel.
 * "accesses" is the list of gpu_stmt_access in the statement.
 * "iterator_map" expresses the statement iterators in terms of
 * the AST loop iterators.
 * "sched2copy" expresses the outer copy_schedule_dim dimensions of
 * the kernel schedule in terms of the AST loop iterators and
 * may be NULL if we are not inside a kernel.
 *
 * The following fields are set in transform_index and used in transform_expr.
 * "array" is the array that is being accessed.
 * "global" is set if the global array is accessed (rather than
 * shared/private memory).
 * "local_array" refers to information on the array specialized
 * to the current kernel.
 */
struct ppcg_transform_data {
	struct gpu_prog *prog;
	struct ppcg_kernel *kernel;
	struct gpu_stmt_access *accesses;
	isl_pw_multi_aff *iterator_map;
	isl_pw_multi_aff *sched2copy;

	struct gpu_array_info *array;
	int global;
	struct gpu_local_array_info *local_array;
};

/* Return a pointer to the gpu_array_ref_group in "local"
 * that contains the reference "access".
 * Return NULL if no such group can be found.
 */
static struct gpu_array_ref_group *find_ref_group(
	struct gpu_local_array_info *local, struct gpu_stmt_access *access)
{
	int i, j;

	for (i = 0; i < local->n_group; ++i) {
		struct gpu_array_ref_group *group = local->groups[i];

		for (j = 0; j < group->n_ref; ++j)
			if (group->refs[j] == access)
				return group;
	}

	return NULL;
}

/* Index transformation callback for pet_stmt_build_ast_exprs.
 *
 * "index" expresses the array indices in terms of statement iterators
 *
 * We first reformulate "index" in terms of the AST loop iterators.
 * Then we check if we are accessing the global array or
 * a shared/private copy.  In particular, if we are not inside a kernel
 * then we must be accessing a global array.
 * In the former case, we simply return
 * the updated index.  If "index" is an affine expression rather
 * than an array access, then we also return the updated index here.
 *
 * If no reference groups have been computed for the array,
 * then we can only be accessing the global array.
 *
 * Otherwise, we apply the tiling to the index.
 * This tiling is of the form
 *
 *	[D -> A] -> T
 *
 * where D corresponds to the outer tile->depth dimensions of
 * the kernel schedule.
 * The index is of the form
 *
 *	L -> A
 *
 * We update the tiling to refer to the AST loop iterators
 *
 *	[L -> A] -> T
 *
 * and modify index to keep track of those iterators
 *
 *	L -> [L -> A]
 *
 * Combining these two yields a tiled index expression in terms
 * of the AST loop iterators
 *
 *	L -> T
 */
static __isl_give isl_multi_pw_aff *transform_index(
	__isl_take isl_multi_pw_aff *index, __isl_keep isl_id *ref_id,
	void *user)
{
	struct ppcg_transform_data *data = user;
	struct gpu_stmt_access *access;
	struct gpu_array_ref_group *group;
	struct gpu_array_tile *tile;
	isl_pw_multi_aff *iterator_map;
	int i;
	int dim;
	const char *name;
	isl_space *space;
	isl_multi_pw_aff *tiling;
	isl_pw_multi_aff *pma;
	isl_multi_pw_aff *mpa;
	isl_pw_multi_aff *sched2depth;

	data->array = NULL;
	data->local_array = NULL;

	iterator_map = isl_pw_multi_aff_copy(data->iterator_map);
	index = isl_multi_pw_aff_pullback_pw_multi_aff(index, iterator_map);

	access = find_access(data->accesses, ref_id);
	if (!access)
		return index;
	if (!isl_map_has_tuple_name(access->access, isl_dim_out))
		return index;

	name = get_outer_array_name(access->access);

	data->global = 1;
	data->array = find_array_info(data->prog, name);
	if (!data->kernel)
		return index;

	i = find_array_index(data->kernel, name);
	if (i < 0)
		isl_die(isl_multi_pw_aff_get_ctx(index), isl_error_internal,
			"cannot find array",
			return isl_multi_pw_aff_free(index));
	data->local_array = &data->kernel->array[i];
	assert((data->array == data->local_array->array) && "different arrays found by different methods");
	data->array = data->local_array->array;

	group = find_ref_group(data->local_array, access);
	if (!group) {
		data->global = 1;
		return index;
	}

	tile = gpu_array_ref_group_tile(group);
	data->global = !tile;
	if (!tile)
		return index;

	space = isl_space_range(isl_multi_pw_aff_get_space(index));
	space = isl_space_map_from_set(space);
	pma = isl_pw_multi_aff_identity(space);
	sched2depth = isl_pw_multi_aff_copy(data->sched2copy);
	dim = isl_pw_multi_aff_dim(sched2depth, isl_dim_out);
	sched2depth = isl_pw_multi_aff_drop_dims(sched2depth, isl_dim_out,
					    tile->depth, dim - tile->depth);
	pma = isl_pw_multi_aff_product(sched2depth, pma);
	tiling = isl_multi_pw_aff_from_multi_aff(
				    isl_multi_aff_copy(tile->tiling));
	tiling = isl_multi_pw_aff_pullback_pw_multi_aff(tiling, pma);

	space = isl_space_domain(isl_multi_pw_aff_get_space(index));
	space = isl_space_map_from_set(space);
	mpa = isl_multi_pw_aff_identity(space);
	index = isl_multi_pw_aff_range_product(mpa, index);
	index = isl_multi_pw_aff_pullback_multi_pw_aff(tiling, index);

	return index;
}

/* Dereference "expr" by adding an index [0].
 * The original "expr" is assumed not to have any indices.
 *
 * If "expr" is a member access, then the dereferencing needs
 * to be applied to the structure argument of this member access.
 */
static __isl_give isl_ast_expr *dereference(__isl_take isl_ast_expr *expr)
{
	isl_ctx *ctx;
	isl_ast_expr *arg0, *res;
	isl_ast_expr_list *list;

	arg0 = isl_ast_expr_get_op_arg(expr, 0);
	if (!arg0)
		return isl_ast_expr_free(expr);
	if (isl_ast_expr_get_type(arg0) == isl_ast_expr_op &&
	    isl_ast_expr_get_op_type(arg0) == isl_ast_op_member) {
		isl_ast_expr *arg;

		arg = isl_ast_expr_get_op_arg(arg0, 0);
		arg = dereference(arg);
		arg0 = isl_ast_expr_set_op_arg(arg0, 0, arg);
		expr = isl_ast_expr_set_op_arg(expr, 0, arg0);

		return expr;
	}
	isl_ast_expr_free(arg0);

	ctx = isl_ast_expr_get_ctx(expr);
	res = isl_ast_expr_from_val(isl_val_zero(ctx));
	list = isl_ast_expr_list_from_ast_expr(res);
	res = isl_ast_expr_get_op_arg(expr, 0);
	res = isl_ast_expr_access(res, list);
	isl_ast_expr_free(expr);

	return res;
}

/* Linearize the index expression "expr" based on the array bounds
 * of "array".
 *
 * That is, transform expression
 *
 *	A[i_0][i_1]...[i_n]
 *
 * to
 *
 *	A[(..((i_0 * b_1 + i_1) ... ) * b_n + i_n]
 *
 * where b_0, b_1, ..., b_n are the bounds on the array.
 *
 * If the base of "expr" is a member access, then the linearization needs
 * to be applied to the structure argument of this member access.
 *
 * In the base case, if "expr" has no arguments (other than the name of
 * the array), then we are passing an entire array to a function.
 * In this case, there is nothing to linearize.
 * Note that at this point an expression with no arguments can
 * only be an entire array because the scalar case and
 * the case of single struct are handled by the caller.
 *
 * If the number of specified index expressions in "expr"
 * is smaller than the dimension of the accessed array,
 * then the missing i_j also do not appear in the linearized expression.
 * Furthermore, since such an expression does not refer to a single
 * element while the default linearized expression would refer to
 * a single element, we return the expression
 *
 *	A + (..((i_0 * b_1 + i_1) ... ) * b_l + i_l)
 *
 * instead.  Note that because of the special case handling above,
 * we can assume here that there is at least one index expression.
 */
__isl_give isl_ast_expr *gpu_local_array_info_linearize_index(
	struct gpu_local_array_info *array, __isl_take isl_ast_expr *expr)
{
	int i, n;
	isl_ctx *ctx;
	isl_set *context;
	isl_ast_expr *arg0;
	isl_ast_expr *res;
	isl_ast_expr_list *list;
	isl_ast_build *build;

	arg0 = isl_ast_expr_get_op_arg(expr, 0);
	if (isl_ast_expr_get_type(arg0) == isl_ast_expr_op &&
	    isl_ast_expr_get_op_type(arg0) == isl_ast_op_member) {
		isl_ast_expr *arg;

		arg = isl_ast_expr_get_op_arg(arg0, 0);
		arg = gpu_local_array_info_linearize_index(array, arg);
		arg0 = isl_ast_expr_set_op_arg(arg0, 0, arg);
		expr = isl_ast_expr_set_op_arg(expr, 0, arg0);

		return expr;
	}
	isl_ast_expr_free(arg0);

	if (isl_ast_expr_get_op_n_arg(expr) == 1)
		return expr;

	ctx = isl_ast_expr_get_ctx(expr);
	context = isl_set_universe(isl_space_params_alloc(ctx, 0));
	build = isl_ast_build_from_context(context);

	n = isl_ast_expr_get_op_n_arg(expr);
	res = isl_ast_expr_get_op_arg(expr, 1);
	for (i = 1; i < array->n_index; ++i) {
		isl_pw_aff *bound_i;
		isl_ast_expr *expr_i;

		bound_i = isl_pw_aff_list_get_pw_aff(array->bound, i);
		expr_i = isl_ast_build_expr_from_pw_aff(build, bound_i);
		res = isl_ast_expr_mul(res, expr_i);

		if (i + 1 >= n)
			continue;
		expr_i = isl_ast_expr_get_op_arg(expr, i + 1);
		res = isl_ast_expr_add(res, expr_i);
	}

	isl_ast_build_free(build);

	if (1 + array->n_index > n) {
		res = isl_ast_expr_add(isl_ast_expr_get_op_arg(expr, 0), res);
	} else {
		list = isl_ast_expr_list_from_ast_expr(res);
		res = isl_ast_expr_get_op_arg(expr, 0);
		res = isl_ast_expr_access(res, list);
	}

	isl_ast_expr_free(expr);

	return res;
}

static __isl_give isl_ast_expr *gpu_array_info_linearize_index(
	struct gpu_array_info *array, __isl_take isl_ast_expr *expr)
{
	int i, n;
	isl_ctx *ctx;
	isl_set *context;
	isl_ast_expr *arg0;
	isl_ast_expr *res;
	isl_ast_expr_list *list;
	isl_ast_build *build;

	arg0 = isl_ast_expr_get_op_arg(expr, 0);
	if (isl_ast_expr_get_type(arg0) == isl_ast_expr_op &&
	    isl_ast_expr_get_op_type(arg0) == isl_ast_op_member) {
		isl_ast_expr *arg;

		arg = isl_ast_expr_get_op_arg(arg0, 0);
		arg = gpu_array_info_linearize_index(array, arg);
		arg0 = isl_ast_expr_set_op_arg(arg0, 0, arg);
		expr = isl_ast_expr_set_op_arg(expr, 0, arg0);

		return expr;
	}
	isl_ast_expr_free(arg0);

	if (isl_ast_expr_get_op_n_arg(expr) == 1)
		return expr;

	ctx = isl_ast_expr_get_ctx(expr);
	context = isl_set_universe(isl_space_params_alloc(ctx, 0));
	build = isl_ast_build_from_context(context);

	n = isl_ast_expr_get_op_n_arg(expr);
	res = isl_ast_expr_get_op_arg(expr, 1);
	for (i = 1; i < array->n_index; ++i) {
		isl_pw_aff *bound_i;
		isl_ast_expr *expr_i;

		bound_i = isl_pw_aff_copy(array->bound[i]);
		expr_i = isl_ast_build_expr_from_pw_aff(build, bound_i);
		res = isl_ast_expr_mul(res, expr_i);

		if (i + 1 >= n)
			continue;
		expr_i = isl_ast_expr_get_op_arg(expr, i + 1);
		res = isl_ast_expr_add(res, expr_i);
	}

	isl_ast_build_free(build);

	if (1 + array->n_index > n) {
		res = isl_ast_expr_add(isl_ast_expr_get_op_arg(expr, 0), res);
	} else {
		list = isl_ast_expr_list_from_ast_expr(res);
		res = isl_ast_expr_get_op_arg(expr, 0);
		res = isl_ast_expr_access(res, list);
	}

	isl_ast_expr_free(expr);

	return res;
}



/* AST expression transformation callback for pet_stmt_build_ast_exprs.
 *
 * If the AST expression refers to an array that is not accessed
 * at all, then this means the value of the expression is not used,
 * so we might as well print zero (NULL pointer) instead.
 *
 * If the AST expression refers to a global scalar that is not
 * a read-only scalar, then its address was passed to the kernel and
 * we need to dereference it.
 *
 * If the AST expression refers to an access to a global array,
 * then we linearize the access exploiting the bounds in data->local_array.
 */
static __isl_give isl_ast_expr *transform_expr(__isl_take isl_ast_expr *expr,
	__isl_keep isl_id *id, void *user)
{
	struct ppcg_transform_data *data = user;

	if (!data->array)
		return expr;
	if (!data->array->accessed) {
		isl_ctx *ctx;

		ctx = isl_ast_expr_get_ctx(expr);
		isl_ast_expr_free(expr);
		return isl_ast_expr_from_val(isl_val_zero(ctx));
	}
	if (gpu_array_is_read_only_scalar(data->array))
		return expr;
	if (!data->global)
		return expr;
	if (data->array->n_index == 0)
		return dereference(expr);
	if (!data->array->linearize)
		return expr;

	if (data->local_array)
		return gpu_local_array_info_linearize_index(data->local_array, expr);
	return gpu_array_info_linearize_index(data->array, expr);
}

/* This function is called for each instance of a user statement
 * in the kernel "kernel", identified by "gpu_stmt".
 * "kernel" may be NULL if we are not inside a kernel.
 *
 * We attach a struct ppcg_kernel_stmt to the "node", containing
 * a computed AST expression for each access, through an annotation
 * with name "user".
 * These AST expressions are computed from iterator_map,
 * which expresses the domain
 * elements in terms of the generated loops, and sched2copy,
 * which expresses the outer copy_schedule_dim dimensions of
 * the kernel schedule computed by PPCG in terms of the generated loops.
 */
static __isl_give isl_ast_node *create_domain_leaf(
	struct ppcg_kernel *kernel, struct gpu_prog *prog,  __isl_take isl_ast_node *node,
	__isl_keep isl_ast_build *build, struct gpu_stmt *gpu_stmt)
{
	struct ppcg_transform_data data;
	struct ppcg_kernel_stmt *stmt;
	isl_ctx *ctx;
	isl_id *id;
	isl_pw_multi_aff *sched2copy;
	isl_map *map;
	isl_pw_multi_aff *iterator_map;
	isl_union_map *schedule;

	if (!node)
		return NULL;
	ctx = isl_ast_node_get_ctx(node);

	stmt = isl_calloc_type(ctx, struct ppcg_kernel_stmt);
	if (!stmt)
		return isl_ast_node_free(node);

	schedule = isl_ast_build_get_schedule(build);
	map = isl_map_reverse(isl_map_from_union_map(schedule));
	iterator_map = isl_pw_multi_aff_from_map(map);
	if (kernel)
		sched2copy = compute_sched_to_copy(kernel,
					isl_pw_multi_aff_copy(iterator_map));
	else
		sched2copy = NULL;

	stmt->type = ppcg_kernel_domain;
	stmt->u.d.stmt = gpu_stmt;

	data.prog = prog;
	data.kernel = kernel;
	data.accesses = stmt->u.d.stmt->accesses;
	data.iterator_map = iterator_map;
	data.sched2copy = sched2copy;
	stmt->u.d.ref2expr = pet_stmt_build_ast_exprs(stmt->u.d.stmt->stmt,
					    build, &transform_index, &data,
					    &transform_expr, &data);

	isl_pw_multi_aff_free(iterator_map);
	isl_pw_multi_aff_free(sched2copy);

	id = isl_id_alloc(ctx, "user", stmt);
	id = isl_id_set_free_user(id, &ppcg_kernel_stmt_free);
	return isl_ast_node_set_annotation(node, id);
}

/* This function is called for each statement node in the AST
 * for copying to or from shared/private memory.
 * Attach a pointer to a ppcg_kernel_stmt representing the copy
 * statement to the node.
 * The statement name is "read" or "write", depending on whether we are
 * reading from global memory or writing to global memory.
 *
 * The schedule is of the form
 *
 *	type[D -> A] -> L
 *
 * where D corresponds to the outer tile->depth dimensions of
 * the kernel schedule, A to the global array and L to the outer
 * generated AST schedule.
 * We compute the inverse and strip off the type, resulting in
 *
 *	L -> [D -> A]
 *
 * We combine this mapping with on the one hand the projection
 *
 *	[D -> A] -> A
 *
 * and on the other hand the group tiling
 *
 *	[D -> A] -> T
 *
 * resulting in
 *
 *	L -> A		and 	L -> T
 *
 * and store the corresponding expressions in stmt->index and stmt->local_index,
 * where stmt points to the ppcg_kernel_stmt that is attached to the node.
 */
static __isl_give isl_ast_node *create_access_leaf(struct ppcg_kernel *kernel,
	struct gpu_array_ref_group *group, __isl_take isl_ast_node *node,
	__isl_keep isl_ast_build *build)
{
	struct ppcg_kernel_stmt *stmt;
	struct gpu_array_tile *tile;
	isl_id *id;
	isl_ast_expr *expr;
	isl_space *space;
	isl_map *access;
	isl_pw_multi_aff *pma, *pma2;
	const char *type;

	stmt = isl_calloc_type(kernel->ctx, struct ppcg_kernel_stmt);
	if (!stmt)
		return isl_ast_node_free(node);

	access = isl_map_from_union_map(isl_ast_build_get_schedule(build));
	type = isl_map_get_tuple_name(access, isl_dim_in);
	stmt->u.c.read = !strcmp(type, "read");
	access = isl_map_reverse(access);
	pma = isl_pw_multi_aff_from_map(access);
	pma = isl_pw_multi_aff_reset_tuple_id(pma, isl_dim_out);

	space = isl_space_range(isl_pw_multi_aff_get_space(pma));
	space = isl_space_unwrap(space);
	pma2 = isl_pw_multi_aff_range_map(space);
	pma2 = isl_pw_multi_aff_pullback_pw_multi_aff(pma2,
						    isl_pw_multi_aff_copy(pma));
	expr = isl_ast_build_access_from_pw_multi_aff(build, pma2);
	stmt->u.c.index = expr;

	tile = gpu_array_ref_group_tile(group);
	pma2 = isl_pw_multi_aff_from_multi_aff(
					    isl_multi_aff_copy(tile->tiling));
	pma2 = isl_pw_multi_aff_pullback_pw_multi_aff(pma2, pma);
	expr = isl_ast_build_access_from_pw_multi_aff(build, pma2);
	stmt->u.c.local_index = expr;

	stmt->u.c.array = group->array;
	stmt->u.c.local_array = group->local_array;
	stmt->type = ppcg_kernel_copy;

	id = isl_id_alloc(kernel->ctx, NULL, stmt);
	id = isl_id_set_free_user(id, &ppcg_kernel_stmt_free);
	return isl_ast_node_set_annotation(node, id);
}

/* Create a synchronization ppcg_kernel_stmt and
 * attach it to the node "node" representing the synchronization.
 */
static __isl_give isl_ast_node *create_sync_leaf(
	struct ppcg_kernel *kernel, __isl_take isl_ast_node *node,
	__isl_keep isl_ast_build *build)
{
	struct ppcg_kernel_stmt *stmt;
	isl_id *id;

	stmt = isl_calloc_type(kernel->ctx, struct ppcg_kernel_stmt);
	if (!stmt)
		return isl_ast_node_free(node);

	stmt->type = ppcg_kernel_sync;
	id = isl_id_alloc(kernel->ctx, NULL, stmt);
	id = isl_id_set_free_user(id, &ppcg_kernel_stmt_free);
	return isl_ast_node_set_annotation(node, id);
}

/* Internal data structure for at_domain.
 *
 * "prog" represents the entire scop.
 * "kernel" points to the kernel to which the current schedule node
 * belongs.  It is set by before_mark and reset by after_mark.
 * It may be NULL if we are outside any kernel.
 */
struct ppcg_at_domain_data {
	struct gpu_prog *prog;
	struct ppcg_kernel *kernel;
};

/* This function is called for each instance of a user statement
 * in the kernel.  This may be one of the original user statements
 * or a statement introduced by PPCG.
 *
 * We first check if the statement id corresponds to a gpu statement,
 * which indicates the statement is an original user statement. Any statement
 * that is not an original user statement has been introduced by PPCG and
 * requires special handling.
 *
 * If the user statement is one of the original user statements, then we call
 * create_domain_leaf.  Otherwise, we check if it is a copy or synchronization
 * statement and call the appropriate functions.  Statements that copy an array
 * to/from the device do not need any further treatment.
 */
static __isl_give isl_ast_node *at_domain(__isl_take isl_ast_node *node,
	__isl_keep isl_ast_build *build, void *user)
{
	struct ppcg_at_domain_data *data = user;
	struct gpu_stmt *gpu_stmt;
	isl_ast_expr *expr, *arg;
	isl_id *id;
	int is_sync;
	const char *name;
	void *p;

	expr = isl_ast_node_user_get_expr(node);
	arg = isl_ast_expr_get_op_arg(expr, 0);
	id = isl_ast_expr_get_id(arg);
	name = isl_id_get_name(id);
	p = isl_id_get_user(id);
	isl_ast_expr_free(expr);
	isl_ast_expr_free(arg);

	gpu_stmt = find_stmt(data->prog, id);
	is_sync = gpu_tree_id_is_sync(id, data->kernel);
	isl_id_free(id);

	if (gpu_stmt)
		return create_domain_leaf(data->kernel, data->prog, node, build, gpu_stmt);

	if (!prefixcmp(name, "to_device_") || !prefixcmp(name, "from_device_"))
		return node;
	if (is_sync < 0)
		return isl_ast_node_free(node);
	if (!strcmp(name, "read") || !strcmp(name, "write")) {
		struct gpu_array_ref_group *group = p;
		return create_access_leaf(data->kernel, group, node, build);
	}
	if (!is_sync)
		isl_die(data->prog->ctx, isl_error_internal,
			"unknown statement type",
			return isl_ast_node_free(node));
	return create_sync_leaf(data->kernel, node, build);
}

/* Given a set of wrapped references "ref", return the corresponding
 * access relations based on the tagged access relations "tagged".
 *
 * The elements of "ref" are of the form
 *
 *	[D -> R]
 *
 * with D an iteration domains and R a reference.
 * The elements of "tagged" are of the form
 *
 *	[D -> R] -> A
 *
 * with A an array.
 *
 * Extend "tagged" to include the iteration domain in the range, i.e.,
 *
 *	[D -> R] -> [D -> A]
 *
 * apply the result to "ref" and then unwrap the resulting set
 * to obtain relations of the form
 *
 *	D -> A
 */
static __isl_give isl_union_map *wrapped_reference_to_access(
	__isl_take isl_union_set *ref, __isl_take isl_union_map *tagged)
{
	isl_union_map *tag2access;

	tag2access = isl_union_map_copy(tagged);
	tag2access = isl_union_map_universe(tag2access);
	tag2access = isl_union_set_unwrap(isl_union_map_domain(tag2access));
	tag2access = isl_union_map_domain_map(tag2access);
	tag2access = isl_union_map_range_product(tag2access, tagged);

	ref = isl_union_set_coalesce(ref);
	ref = isl_union_set_apply(ref, tag2access);

	return isl_union_set_unwrap(ref);
}

/* Given an access relation "access" from one or more array reference groups,
 * remove those reads if ("read" is 1) or writes (if "read" is 0)
 * that are only needed to communicate data within
 * the same iteration of "sched".
 * "tagged" contains all tagged access relations to all
 * the array reference groups accessed by "access" from statement
 * instances scheduled by "sched".
 *
 * If the access is a read then it is either an element of
 *
 *	live_in union (range flow)
 *
 * where live_in and flow may be overapproximations, or
 * it reads an uninitialized value (that is not live-in because
 * there is an intermediate kill) or it reads a value that was
 * written within the same (compound) statement instance.
 * If the access is a write then it is either an element of
 *
 *	live_out union (domain flow)
 *
 * or it writes a value that is never read (and is not live-out
 * because of an intermediate kill) or only
 * within the same (compound) statement instance.
 * In both cases, the access relation is also a subset of
 * the group access relation.
 *
 * The cases where an uninitialized value is read or a value is written
 * that is never read or where the dataflow occurs within a statement
 * instance are also considered local and may also be removed.
 *
 * Essentially, we compute the intersection of "access" with either
 *
 *	live_in union (range non-local-flow)
 *
 * or
 *
 *	live_out union (domain non-local-flow)
 *
 * We first construct a relation "local"
 *
 *	[[D -> R] -> [D' -> R']]
 *
 * of pairs of domain iterations accessing the reference group
 * and references in the group that are coscheduled by "sched".
 *
 * If this relation does not intersect the dataflow dependences,
 * then there is nothing we can possibly remove, unless the dataflow
 * dependences themselves only relate a subset of the accesses.
 * In particular, the accesses may not be involved in any dataflow
 * dependences, either because they are uninitialized reads/dead writes
 * or because the dataflow occurs inside a statement instance.
 *
 * Since the computation below may break up the access relation
 * into smaller pieces, we only perform the intersection with
 * the non-local dependent accesses if the local pairs
 * intersect the dataflow dependences.  Otherwise, we intersect
 * with the universe of the non-local dependent accesses.
 * This should at least remove accesses from statements that
 * do not participate in any dependences.
 *
 * In particular, we remove the "local" dataflow dependences from
 * the set of all dataflow dependences, or at least those
 * that may contribute to a domain/range that intersects
 * the domain of "access".
 * Note that if the potential dataflow dependences are an overapproximation
 * of the actual dataflow dependences, then the result remains an
 * overapproximation of the non-local dataflow dependences.
 * Copying to/from global memory is only needed for the references
 * in the domain/range of the result or for accesses that are live out/in
 * for the entire scop.
 *
 * We therefore map the domain/range of the "external" relation
 * to the corresponding access relation and take the union with
 * the live out/in relation.
 */
static __isl_give isl_union_map *remove_local_accesses(
	struct gpu_prog *prog, __isl_take isl_union_map *tagged,
	__isl_take isl_union_map *access, __isl_take isl_union_map *sched,
	int read)
{
	int empty;
	isl_union_pw_multi_aff *tagger;
	isl_union_set *domain, *access_domain;
	isl_union_map *local, *external, *universe;
	isl_union_set *tag_set;

	if (isl_union_map_is_empty(access)) {
		isl_union_map_free(sched);
		isl_union_map_free(tagged);
		return access;
	}

	tagger = isl_union_pw_multi_aff_copy(prog->scop->tagger);
	domain = isl_union_map_domain(isl_union_map_copy(tagged));
	tagger = isl_union_pw_multi_aff_intersect_domain(tagger,
					isl_union_set_copy(domain));
	sched = isl_union_map_preimage_domain_union_pw_multi_aff(sched, tagger);

	local = isl_union_map_apply_range(sched,
			    isl_union_map_reverse(isl_union_map_copy(sched)));
	local = isl_union_map_intersect(local,
			isl_union_map_copy(prog->scop->tagged_dep_flow));

	empty = isl_union_map_is_empty(local);

	external = isl_union_map_copy(prog->scop->tagged_dep_flow);
	universe = isl_union_map_universe(isl_union_map_copy(access));
	access_domain = isl_union_map_domain(universe);
	domain = isl_union_set_universe(domain);
	universe = isl_union_set_unwrap(domain);
	universe = isl_union_map_intersect_domain(universe, access_domain);
	domain = isl_union_map_wrap(universe);
	if (read)
		external = isl_union_map_intersect_range(external, domain);
	else
		external = isl_union_map_intersect_domain(external, domain);
	external = isl_union_map_intersect_params(external,
				isl_set_copy(prog->scop->context));
	external = isl_union_map_subtract(external, local);

	if (read) {
		tag_set = isl_union_map_range(external);
		external = wrapped_reference_to_access(tag_set, tagged);
		external = isl_union_map_union(external,
				isl_union_map_copy(prog->scop->live_in));
	} else {
		tag_set = isl_union_map_domain(external);
		external = wrapped_reference_to_access(tag_set, tagged);
		external = isl_union_map_union(external,
				isl_union_map_copy(prog->scop->live_out));
	}

	if (empty < 0)
		external = isl_union_map_free(external);
	else if (empty)
		external = isl_union_map_universe(external);

	access = isl_union_map_intersect(access, external);

	return access;
}

/* Given an access relation "access" from "group", remove those reads
 * if ("read" is 1) or writes (if "read" is 0) that are only needed to
 * communicate data within the same iteration of the schedule at the
 * position where the copying of the group is inserted.
 * "node" points to this position, i.e., the depth at "node"
 * is equal to tile->depth.
 *
 * We extract a schedule that picks out the iterations of the outer
 * tile->depth dimensions and call remove_local_accesses.
 */
static __isl_give isl_union_map *remove_local_accesses_group(
	struct ppcg_kernel *kernel, struct gpu_array_ref_group *group,
	__isl_take isl_union_map *access, __isl_keep isl_schedule_node *node,
	int read)
{
	isl_union_map *sched, *tagged;

	if (isl_union_map_is_empty(access))
		return access;

	tagged = group_tagged_access_relation(group);
	sched = isl_schedule_node_get_prefix_schedule_relation(node);

	return remove_local_accesses(kernel->prog, tagged, access, sched, read);
}

/* This function is called before the AST generator starts traversing
 * the schedule subtree of a node with mark "mark".
 *
 * If the mark is called "kernel", store the kernel pointer in data->kernel
 * for use in at_domain.
 */
static int before_mark(__isl_keep isl_id *mark,
	__isl_keep isl_ast_build *build, void *user)
{
	struct ppcg_at_domain_data *data = user;

	if (!mark)
		return -1;
	if (!strcmp(isl_id_get_name(mark), "kernel"))
		data->kernel = isl_id_get_user(mark);
	return 0;
}

/* This function is called after the AST generator has finished traversing
 * the schedule subtree of a mark node.  "node" points to the corresponding
 * mark AST node.
 *
 * If the mark is called "kernel", then replace "node" by a user node
 * that "calls" the kernel, representing the launch of the kernel.
 * The original "node" is stored inside the kernel object so that
 * it can be used to print the device code.
 * Note that this assumes that a kernel is only launched once.
 * Also clear data->kernel.
 */
static __isl_give isl_ast_node *after_mark(__isl_take isl_ast_node *node,
        __isl_keep isl_ast_build *build, void *user)
{
	isl_ctx *ctx;
	isl_id *id;
	isl_ast_expr *expr;
	isl_ast_expr_list *list;
	struct ppcg_kernel *kernel;
	struct ppcg_at_domain_data *data = user;

	ctx = isl_ast_node_get_ctx(node);
	id = isl_ast_node_mark_get_id(node);
	if (!id)
		return isl_ast_node_free(node);
	if (strcmp(isl_id_get_name(id), "kernel") || !data->kernel) {
		isl_id_free(id);
		return node;
	}
	kernel = data->kernel;
	data->kernel = NULL;
	kernel->space = isl_ast_build_get_schedule_space(build);
	kernel->tree = isl_ast_node_mark_get_node(node);
	isl_ast_node_free(node);

	expr = isl_ast_expr_from_id(isl_id_copy(id));
	list = isl_ast_expr_list_alloc(ctx, 0);
	expr = isl_ast_expr_call(expr, list);
	node = isl_ast_node_alloc_user(expr);
	node = isl_ast_node_set_annotation(node, id);

	return node;
}

static isl_bool update_depth(__isl_keep isl_schedule_node *node, void *user)
{
	int *depth = user;
	int node_depth;

	if (isl_schedule_node_get_type(node) != isl_schedule_node_leaf)
		return isl_bool_true;
	node_depth = isl_schedule_node_get_schedule_depth(node);
	if (node_depth > *depth)
		*depth = node_depth;

	return isl_bool_false;
}

/* Use isl to generate code for both the host and the device
 * from "schedule".
 * The device code is marked by "kernel" mark nodes in the schedule tree,
 * containing a pointer to a ppcg_kernel object.
 * The returned AST only contains the AST for the host code.
 * The ASTs for the device code are embedded in ppcg_kernel objects
 * attached to the leaf nodes that call "kernel".
 */
static __isl_give isl_ast_node *generate_code(struct gpu_gen *gen,
	__isl_take isl_schedule *schedule)
{
	struct ppcg_at_domain_data data;
	isl_ast_build *build;
	isl_ast_node *tree;
	isl_id_list *iterators;
	int depth;

	data.prog = gen->prog;
	data.kernel = NULL;

	depth = 0;
	if (isl_schedule_foreach_schedule_node_top_down(schedule, &update_depth,
						&depth) < 0)
		return NULL;
	build = isl_ast_build_alloc(gen->prog->ctx);
	iterators = ppcg_scop_generate_names(gen->prog->scop, depth, "c");
	build = isl_ast_build_set_iterators(build, iterators);
	build = isl_ast_build_set_at_each_domain(build, &at_domain, &data);
	build = isl_ast_build_set_before_each_mark(build, &before_mark, &data);
	build = isl_ast_build_set_after_each_mark(build, &after_mark, &data);
	if (gen->prog->scop->options->debug->dump_final_schedule)
		isl_schedule_dump(schedule);
	tree = isl_ast_build_node_from_schedule(build, schedule);
	isl_ast_build_free(build);

	return tree;
}

__isl_give isl_union_map *extract_sizes_from_str(isl_ctx *ctx, const char *str)
{
	if (!str)
		return NULL;
	return isl_union_map_read_from_str(ctx, str);
}

/* Can "node" be tiled and then mapped to block and thread identifiers?
 * That is, is it permutable with at least one coincident dimension?
 */
static int is_permutable(__isl_keep isl_schedule_node *node)
{
	if (!node)
		return -1;

	if (isl_schedule_node_get_type(node) != isl_schedule_node_band)
		return 0;
	if (!isl_schedule_node_band_get_permutable(node))
		return 0;
	if (isl_schedule_node_band_n_member(node) < 1)
		return 0;
	if (!isl_schedule_node_band_member_get_coincident(node, 0))
		return 0;

	return 1;
}

/* A isl_schedule_foreach_schedule_node_top_down callback
 * for setting *any_permutable and aborting the search
 * if "node" is a permutable band with coincident dimensions.
 * Otherwise, continue searching.
 */
static isl_bool set_permutable(__isl_keep isl_schedule_node *node, void *user)
{
	int *any_permutable = user;
	int permutable;

	permutable = is_permutable(node);
	if (permutable < 0)
		return isl_bool_error;
	if (!permutable)
		return isl_bool_true;

	*any_permutable = 1;

	return isl_bool_error;
}

/* Does the subtree rooted at "node" have any suitably permutable band nodes?
 * That is, does it have any nodes that are permutable and that
 * have a least one coincident dimension?
 */
static int subtree_has_permutable_bands(__isl_keep isl_schedule_node *node)
{
	int any_parallelism = 0;

	if (isl_schedule_node_foreach_descendant_top_down(node, &set_permutable,
						&any_parallelism) < 0 &&
	    !any_parallelism)
		return -1;

	return any_parallelism;
}

/* Does "schedule" contain any permutable band with at least one coincident
 * member?
 */
static int has_any_permutable_node(__isl_keep isl_schedule *schedule)
{
	isl_schedule_node *root;
	int any_permutable;

	root = isl_schedule_get_root(schedule);
	any_permutable = subtree_has_permutable_bands(root);
	isl_schedule_node_free(root);

	return any_permutable;
}

/* Is "node" a candidate for mapping to block and thread identifiers?
 * In particular, is it permutable with at least one coincident dimension?
 * Alternatively, does the subtree rooted at "node" not contain
 * any such permutable node?  Filter nodes are skipped in this case,
 * because a band node will be inserted in front of the returned
 * node and this is not possible for filter nodes that are children
 * of set or sequence nodes.
 */
static int is_candidate(__isl_keep isl_schedule_node *node)
{
	int permutable;

	if (isl_schedule_node_get_type(node) == isl_schedule_node_leaf)
		return 1;
	permutable = is_permutable(node);
	if (permutable < 0 || permutable)
		return permutable;
	if (isl_schedule_node_get_type(node) == isl_schedule_node_filter)
		return 0;
	permutable = subtree_has_permutable_bands(node);
	if (permutable < 0)
		return -1;
	return !permutable;
}

/* Is "node" the outermost node in its branch that can be tiled
 * and then mapped to block and thread identifiers?
 * If there are no such nodes in the subtree at "node" and
 * if "node" is not a filter node, then it is accepted too.
 */
static int is_outer_tilable(__isl_keep isl_schedule_node *node)
{
	int tilable;
	isl_schedule_node *ancestor;

	tilable = is_candidate(node);
	if (tilable < 0)
		return -1;
	if (!tilable)
		return 0;

	tilable = 0;
	ancestor = isl_schedule_node_copy(node);
	while (isl_schedule_node_has_parent(ancestor)) {
		ancestor = isl_schedule_node_parent(ancestor);

		tilable = is_candidate(ancestor);
		if (tilable < 0 || tilable)
			break;
	}

	isl_schedule_node_free(ancestor);
	return tilable < 0 ? -1 : !tilable;
}

/* Collect the references to all writes in "group".
 * Each reference is represented by a universe set in a space
 *
 *	[S[i,j] -> R[]]
 *
 * with S[i,j] the statement instance space and R[] the array reference.
 */
static __isl_give isl_union_set *group_tagged_writes(
	struct gpu_array_ref_group *group)
{
	int i;
	isl_space *space;
	isl_union_set *writes;

	space = isl_map_get_space(group->access);
	writes = isl_union_set_empty(space);
	for (i = 0; i < group->n_ref; ++i) {
		isl_space *space;
		isl_set *writes_i;

		if (!group->refs[i]->write)
			continue;

		space = isl_map_get_space(group->refs[i]->tagged_access);
		space = isl_space_domain(space);
		writes_i = isl_set_universe(space);
		writes = isl_union_set_add_set(writes, writes_i);
	}

	return writes;
}

/* Is there any write access in "group" that requires synchronization
 * on a write to global memory?
 * We currently take into account all writes that would require
 * synchronization at the thread level depth, but if the copying
 * for this group is performed at an outer level, then we do not
 * actually need to take into account dependences at intermediate levels.
 */
static int any_sync_writes_in_group(struct ppcg_kernel *kernel,
	struct gpu_array_ref_group *group)
{
	isl_union_set *writes;
	int empty, disjoint;

	empty = isl_union_set_is_empty(kernel->sync_writes);
	if (empty < 0)
		return -1;
	if (empty)
		return 0;

	writes = group_tagged_writes(group);
	disjoint = isl_union_set_is_disjoint(kernel->sync_writes, writes);
	isl_union_set_free(writes);

	return disjoint < 0 ? -1 : !disjoint;
}

/* Collect the references to all writes in "kernel" that write directly
 * to global or shared memory, i.e., that are not mapped to private memory.
 * Each reference is represented by a universe set in a space
 *
 *	[S[i,j] -> R[]]
 *
 * with S[i,j] the statement instance space and R[] the array reference.
 */
static __isl_give isl_union_set *collect_non_private_tagged_writes(
	struct ppcg_kernel *kernel)
{
	isl_union_set *writes;
	int i, j;

	writes = isl_union_set_empty(isl_union_set_get_space(kernel->arrays));

	for (i = 0; i < kernel->n_array; ++i) {
		struct gpu_local_array_info *array = &kernel->array[i];

		for (j = 0; j < array->n_group; ++j) {
			struct gpu_array_ref_group *group = array->groups[j];
			enum ppcg_group_access_type type;
			isl_union_set *writes_ij;

			if (!group->write)
				continue;
			type = gpu_array_ref_group_type(group);
			if (type == ppcg_access_private)
				continue;
			writes_ij = group_tagged_writes(group);
			writes = isl_union_set_union(writes, writes_ij);
		}
	}

	return writes;
}

/* Are there any direct writes to global memory that require
 * synchronization?
 */
static int any_global_or_shared_sync_writes(struct ppcg_kernel *kernel)
{
	isl_union_set *writes;
	int empty, disjoint;

	empty = isl_union_set_is_empty(kernel->sync_writes);
	if (empty < 0)
		return -1;
	if (empty)
		return 0;

	writes = collect_non_private_tagged_writes(kernel);
	disjoint = isl_union_set_is_disjoint(kernel->sync_writes, writes);
	isl_union_set_free(writes);

	return disjoint < 0 ? -1 : !disjoint;
}

/* Construct an isl_multi_val for use as tile sizes for tiling "node"
 * from the elements in "tile_size".
 */
static __isl_give isl_multi_val *construct_band_tiles_sizes(
	__isl_keep isl_schedule_node *node, int *tile_size)
{
	int i, n;
	isl_ctx *ctx;
	isl_space *space;
	isl_multi_val *mv;

	if (!node)
		return NULL;

	ctx = isl_schedule_node_get_ctx(node);
	space = isl_schedule_node_band_get_space(node);
	n = isl_schedule_node_band_n_member(node);
	mv = isl_multi_val_zero(space);
	for (i = 0; i < n; ++i) {
		isl_val *v;

		v = isl_val_int_from_si(ctx, tile_size[i]);
		mv = isl_multi_val_set_val(mv, i, v);
	}

	return mv;
}

/* Replace the partial schedule S of the band node "node" by
 *
 *	floor(S/f)
 *
 * or
 *
 *	f * floor(S/f)
 *
 * if scale_tile_loops is set, with f the integers in "factor".
 * The list that "factor" points to is assumed to contain at least
 * as many elements as the number of members in the band.
 */
static __isl_give isl_schedule_node *snap_band_to_sizes(
	__isl_take isl_schedule_node *node, int *factor,
	struct ppcg_options *options)
{
	isl_multi_val *mv;

	mv = construct_band_tiles_sizes(node, factor);
	node = isl_schedule_node_band_scale_down(node, isl_multi_val_copy(mv));
	if (options->scale_tile_loops)
		node = isl_schedule_node_band_scale(node,
							isl_multi_val_copy(mv));
	isl_multi_val_free(mv);

	return node;
}

/* Tile "band" with tile size specified by "sizes".
 *
 * Since the tile loops will be mapped to block ids, we forcibly
 * turn off tile loop scaling.  We may want to enable tile loop scaling
 * at some later point, but then we would have to support the detection
 * of strides during the mapping to block ids.
 * Similarly, since the point loops will be mapped to thread ids,
 * we forcibly shift the point loops so that they start at zero.
 */
static __isl_give isl_schedule_node *tile_band(
	__isl_take isl_schedule_node *node, __isl_take isl_multi_val *sizes)
{
	isl_ctx *ctx = isl_schedule_node_get_ctx(node);
	int scale_tile;
	int shift_point;

	scale_tile = isl_options_get_tile_scale_tile_loops(ctx);
	isl_options_set_tile_scale_tile_loops(ctx, 0);
	shift_point = isl_options_get_tile_shift_point_loops(ctx);
	isl_options_set_tile_shift_point_loops(ctx, 1);

	node = isl_schedule_node_band_tile(node, sizes);

	isl_options_set_tile_scale_tile_loops(ctx, scale_tile);
	isl_options_set_tile_shift_point_loops(ctx, shift_point);

	return node;
}

/* Extract the set of parameter values and outer schedule dimensions
 * for which any statement instance
 * in the kernel inserted at "node" needs to be executed.
 * Intersect the set of parameter values derived from the host schedule
 * relation with the context of "prog".
 */
static __isl_give isl_set *extract_context(__isl_keep isl_schedule_node *node,
	struct gpu_prog *prog)
{
	isl_union_map *schedule;
	isl_union_set *schedule_domain;
	isl_set *context;
	int empty;

	schedule = isl_schedule_node_get_prefix_schedule_relation(node);
	schedule_domain = isl_union_map_range(schedule);
	empty = isl_union_set_is_empty(schedule_domain);
	if (empty < 0) {
		isl_union_set_free(schedule_domain);
		return NULL;
	}
	if (empty) {
		int depth;
		isl_space *space;

		space = isl_union_set_get_space(schedule_domain);
		isl_union_set_free(schedule_domain);
		space = isl_space_set_from_params(space);
		depth = isl_schedule_node_get_schedule_depth(node);
		space = isl_space_add_dims(space, isl_dim_set, depth);
		context = isl_set_empty(space);
	} else {
		context = isl_set_from_union_set(schedule_domain);
	}
	context = isl_set_intersect_params(context,
					    isl_set_copy(prog->context));

	return context;
}

/* Return the set of outer array elements accessed by
 * by the statement instance in "domain" in "prog".
 */
static __isl_give isl_union_set *accessed_by_domain(
	__isl_take isl_union_set *domain, struct gpu_prog *prog)
{
	isl_union_map *access;
	isl_union_set *arrays;

	access = isl_union_map_union(isl_union_map_copy(prog->read),
				     isl_union_map_copy(prog->may_write));
	access = isl_union_map_intersect_domain(access, domain);
	arrays = isl_union_map_range(access);
	arrays = isl_union_set_apply(arrays,
				isl_union_map_copy(prog->to_outer));

	return arrays;
}

/* Return the number of outer band members of the band node "node"
 * that are marked coincident.
 */
static int n_outer_coincidence(__isl_keep isl_schedule_node *node)
{
	int i, n;

	n = isl_schedule_node_band_n_member(node);

	for (i = 0; i < n; ++i)
		if (!isl_schedule_node_band_member_get_coincident(node, i))
			break;

	return i;
}

/* If the band node "node" has more than "n" members, then split off
 * the first "n" of them.
 */
static __isl_give isl_schedule_node *split_band(
	__isl_take isl_schedule_node *node, int n)
{
	int dim;

	dim = isl_schedule_node_band_n_member(node);
	if (n < dim)
		node = isl_schedule_node_band_split(node, n);

	return node;
}

/* Scale a band node that may have been split by split_band.
 * "sizes" are the scaling factors for the original node.
 * "node" either points to the original band node, or the outer
 * of the two pieces after splitting.
 *
 * If the number of elements in "node" is smaller than the number of
 * elements in "sizes", then some splitting has occurred and we split
 * "sizes" in the same way.
 */
static __isl_give isl_schedule_node *scale_band(
	__isl_take isl_schedule_node *node, __isl_take isl_multi_val *sizes)
{
	int n, dim;

	n = isl_multi_val_dim(sizes, isl_dim_set);
	dim = isl_schedule_node_band_n_member(node);
	if (n > dim) {
		isl_multi_val *sizes2;

		sizes2 = isl_multi_val_copy(sizes);
		sizes = isl_multi_val_drop_dims(sizes,
						isl_dim_set, dim, n - dim);
		sizes2 = isl_multi_val_drop_dims(sizes2, isl_dim_set, 0, dim);
		node = isl_schedule_node_child(node, 0);
		node = isl_schedule_node_band_scale(node, sizes2);
		node = isl_schedule_node_parent(node);
	}

	return isl_schedule_node_band_scale(node, sizes);
}

/* Return an isl_multi_aff, with as elements the parameters in "space"
 * that have the names specified by the elements in "names".
 * If (some of) these parameters do not already appear in "space",
 * then they are added first.
 */
static __isl_give isl_multi_aff *parameter_vector(__isl_take isl_space *space,
	__isl_keep isl_id_list *names)
{
	int i, n;
	isl_local_space *ls;
	isl_multi_aff *ma;

	if (!names)
		space = isl_space_free(space);

	n = isl_id_list_n_id(names);
	for (i = 0; i < n; ++i) {
		int pos;
		isl_id *id;

		id = isl_id_list_get_id(names, i);
		pos = isl_space_find_dim_by_id(space, isl_dim_param, id);
		if (pos >= 0) {
			isl_id_free(id);
			continue;
		}
		pos = isl_space_dim(space, isl_dim_param);
		space = isl_space_add_dims(space, isl_dim_param, 1);
		space = isl_space_set_dim_id(space, isl_dim_param, pos, id);
	}
	ma = isl_multi_aff_zero(isl_space_copy(space));
	ls = isl_local_space_from_space(isl_space_domain(space));
	for (i = 0; i < n; ++i) {
		int pos;
		isl_id *id;
		isl_aff *aff;

		id = isl_id_list_get_id(names, i);
		pos = isl_space_find_dim_by_id(space, isl_dim_param, id);
		isl_id_free(id);
		aff = isl_aff_var_on_domain(isl_local_space_copy(ls),
					    isl_dim_param, pos);
		ma = isl_multi_aff_set_aff(ma, i, aff);
	}
	isl_local_space_free(ls);

	return ma;
}

/* Return constraints on the domain elements that equate a sequence of
 * parameters called "names", to the partial schedule
 * of "node" modulo the integers in "size".
 * The number of elements in the array "size" should be equal
 * to the number of elements in "names".
 * The number of members of the band node "node" should be smaller
 * than or equal to this number.  If it is smaller, then the first
 * elements of "names" are equated to zero.
 */
static __isl_give isl_union_set *set_schedule_modulo(
	__isl_keep isl_schedule_node *node, __isl_keep isl_id_list *names,
	int *size)
{
	int n, n_zero;
	isl_space *space;
	isl_multi_aff *ma;
	isl_multi_union_pw_aff *mupa, *mupa2;
	isl_multi_val *mv;
	isl_union_set *domain;

	if (!node)
		return NULL;
	n = isl_id_list_n_id(names);
	if (n == 0)
		return isl_schedule_node_get_universe_domain(node);
	n_zero = n - isl_schedule_node_band_n_member(node);

	mupa = isl_schedule_node_band_get_partial_schedule(node);
	mv = construct_band_tiles_sizes(node, size + n_zero);
	mupa = isl_multi_union_pw_aff_mod_multi_val(mupa, mv);

	space = isl_multi_union_pw_aff_get_space(mupa);
	space = isl_space_params(space);
	space = isl_space_set_from_params(space);
	space = isl_space_add_dims(space, isl_dim_set, n_zero);
	ma = isl_multi_aff_zero(space);

	domain = isl_schedule_node_get_universe_domain(node);
	mupa2 = isl_multi_union_pw_aff_multi_aff_on_domain(
						isl_union_set_copy(domain), ma);
	mupa = isl_multi_union_pw_aff_range_product(mupa2, mupa);

	space = isl_multi_union_pw_aff_get_space(mupa);
	ma = parameter_vector(space, names);

	mupa2 = isl_multi_union_pw_aff_multi_aff_on_domain(domain, ma);
	mupa = isl_multi_union_pw_aff_sub(mupa, mupa2);

	return isl_multi_union_pw_aff_zero_union_set(mupa);
}

/* Insert a context node at "node" introducing the block and thread
 * identifiers along with their bounds, which are stored in kernel->grid_size
 * and kernel->block_dim.
 * Note that the bounds on the block identifiers may implicitly impose
 * constraints on the parameters.  A guard needs to be inserted
 * in the schedule tree to ensure that those bounds hold at "node".
 * This guard is inserted in insert_guard.
 */
static __isl_give isl_schedule_node *insert_context(struct ppcg_kernel *kernel,
	__isl_take isl_schedule_node *node)
{
	isl_set *context;

	context = isl_set_universe(isl_set_get_space(kernel->context));

	context = add_bounded_parameters_dynamic(context,
					kernel->grid_size, kernel->block_ids);
	context = add_bounded_parameters(context,
					kernel->block_dim, kernel->thread_ids);

	node = isl_schedule_node_insert_context(node, context);

	return node;
}

/* Insert a guard that eliminates kernel launches where the kernel
 * obviously does not have any work to do.
 *
 * In particular, eliminate kernel launches where there are obviously
 * zero blocks.
 * Use the same block size constraints that are used to create the context
 * to ensure that all constraints implicit in the constructed context
 * are imposed by the guard.
 *
 * Additionally, add other constraints that are valid
 * for each executed instance ("context"), as long as this does not result
 * in a disjunction.
 */
static __isl_give isl_schedule_node *insert_guard(
	__isl_take isl_schedule_node *node, __isl_keep isl_set *context,
	__isl_keep isl_multi_pw_aff *size, struct ppcg_scop *scop)
{
	unsigned nparam, n;
	isl_set *guard;
	isl_id_list *ids;

	guard = isl_set_copy(context);
	guard = isl_set_compute_divs(guard);
	guard = isl_set_from_basic_set(isl_set_simple_hull(guard));

	nparam = isl_set_dim(guard, isl_dim_param);
	n = isl_multi_pw_aff_dim(size, isl_dim_out);
	ids = ppcg_scop_generate_names(scop, n, "__ppcg_tmp");
	guard = add_bounded_parameters_dynamic(guard, size, ids);
	isl_id_list_free(ids);
	guard = isl_set_project_out(guard, isl_dim_param, nparam, n);

	node = isl_schedule_node_insert_guard(node, guard);

	return node;
}

/* Does any array reference group mapping require the band that is mapped
 * to threads to be unrolled?
 */
static int kernel_requires_unroll(struct ppcg_kernel *kernel)
{
	int i, j;

	for (i = 0; i < kernel->n_array; ++i) {
		struct gpu_local_array_info *array = &kernel->array[i];

		for (j = 0; j < array->n_group; ++j) {
			struct gpu_array_ref_group *group = array->groups[j];
			if (gpu_array_ref_group_requires_unroll(group))
				return 1;
		}
	}

	return 0;
}

/* Mark the given band node "node" for unrolling by the AST generator and
 * then sink it to the leaves of the schedule tree.
 * All dimensions of "node" are assumed to be coincident, such that this
 * sinking is a valid operation.
 */
static __isl_give isl_schedule_node *unroll(__isl_take isl_schedule_node *node)
{
	node = ppcg_set_schedule_node_type(node, isl_ast_loop_unroll);

	node = isl_schedule_node_band_sink(node);

	return node;
}

/* Insert a synchronization node in the schedule tree of "node"
 * after the core computation of "kernel" at the level of the band
 * that is mapped to threads, except if that level is equal to
 * that of the band that is mapped to blocks or if there are no writes
 * to global or shared memory in the core computation that require
 * synchronization.
 * If there are any writes to shared memory and the shared memory
 * copying is performed at the same level, then synchronization
 * is needed between the core and the copying anyway, so we might
 * as well add it here.  If the copying is performed at a higher
 * level, then different iterations of intermediate schedule dimensions
 * may have a different mapping from between shared memory elements and
 * threads, such that synchronization is required after the core.
 * "node" is assumed to point to the kernel node.
 */
static __isl_give isl_schedule_node *add_sync(struct ppcg_kernel *kernel,
	__isl_take isl_schedule_node *node)
{
	int kernel_depth;
	int need_sync;

	need_sync = any_global_or_shared_sync_writes(kernel);
	if (need_sync < 0)
		return isl_schedule_node_free(node);
	if (!need_sync)
		return node;

	kernel_depth = isl_schedule_node_get_schedule_depth(node);

	node = gpu_tree_move_down_to_thread(node, kernel->core);
	if (kernel_depth == isl_schedule_node_get_schedule_depth(node))
		return gpu_tree_move_up_to_kernel(node);

	node = gpu_tree_ensure_following_sync(node, kernel);

	node = gpu_tree_move_up_to_kernel(node);

	return node;
}

/* Return a read ("read" is 1) or write access relation for "group"
 * with those accesses removed that are only needed to communicate data
 * within the subtree of the schedule rooted at "node".
 * Furthermore, include the prefix schedule at "node".
 * That is, return a relation of the form
 *
 *	S -> [D -> A]
 *
 * with D the outer schedule dimensions at "node".
 */
static __isl_give isl_union_map *anchored_non_local_accesses(
	struct ppcg_kernel *kernel, struct gpu_array_ref_group *group,
	__isl_take isl_schedule_node *node, int read)
{
	isl_union_map *access;
	isl_union_map *prefix;

	access = gpu_array_ref_group_access_relation(group, read, !read);
	access = remove_local_accesses_group(kernel, group, access, node, read);
	prefix = isl_schedule_node_get_prefix_schedule_relation(node);
	access = isl_union_map_range_product(prefix, access);

	return access;
}

/* Given an array reference group "group", create a mapping
 *
 *	read[D -> A] -> [D -> A]
 *
 * if "read" is set or
 *
 *	write[D -> A] -> [D -> A]
 *
 * if "read" is not set.
 * D corresponds to the outer tile->depth dimensions of
 * the kernel schedule.
 */
static __isl_give isl_multi_aff *create_from_access(isl_ctx *ctx,
	struct gpu_array_ref_group *group, int read)
{
	struct gpu_array_tile *tile;
	isl_space *space;
	isl_id *id;

	tile = gpu_array_ref_group_tile(group);
	space = isl_space_copy(group->array->space);
	space = isl_space_from_range(space);
	space = isl_space_add_dims(space, isl_dim_in, tile->depth);
	space = isl_space_wrap(space);
	space = isl_space_map_from_set(space);

	id = isl_id_alloc(ctx, read ? "read" : "write", group);
	space = isl_space_set_tuple_id(space, isl_dim_in, id);

	return isl_multi_aff_identity(space);
}

/* If any writes in "group" require synchronization, then make sure
 * that there is a synchronization node for "kernel" after the node
 * following "node" in a sequence.
 *
 * If "shared" is set and no synchronization is needed for
 * the writes to global memory, then add synchronization before
 * the kernel to protect shared memory from being overwritten
 * by the next iteration of the core computation.
 * No additional synchronization is needed to protect against
 * the next copy into shared memory because each element of
 * the shared memory tile is always copied by the same thread.
 */
static __isl_give isl_schedule_node *add_group_write_sync(
	__isl_take isl_schedule_node *node, struct ppcg_kernel *kernel,
	struct gpu_array_ref_group *group, int shared)
{
	int need_sync;

	need_sync = any_sync_writes_in_group(kernel, group);
	if (need_sync < 0)
		return isl_schedule_node_free(node);
	if (need_sync) {
		node = isl_schedule_node_parent(node);
		node = isl_schedule_node_next_sibling(node);
		node = isl_schedule_node_child(node, 0);
		node = gpu_tree_ensure_following_sync(node, kernel);
	} else if (shared) {
		struct gpu_array_tile *tile;

		tile = gpu_array_ref_group_tile(group);
		node = isl_schedule_node_parent(node);
		node = isl_schedule_node_parent(node);
		node = gpu_tree_move_down_to_depth(node, tile->depth,
							kernel->core);
		node = gpu_tree_move_left_to_sync(node, kernel);
	}

	return node;
}

/* Add copy statements to the schedule tree of "node"
 * for reading from global memory to private memory (if "read" is set) or
 * for writing back from private memory to global memory
 * (if "read" is not set) for the array reference group "group" that
 * is mapped to private memory.
 * On input, "node" points to the kernel node, and it is moved
 * back there on output.
 *
 * The copies are performed in the order of the array elements.
 * The copy statement instances include a reference to the outer
 * tile->depth dimensions of the kernel schedule for ease of
 * combining them with the group tiling.
 *
 * That is, the extra schedule is of the form
 *
 *	type[D -> A] -> A
 *
 * where D corresponds to the outer tile->depth dimensions of
 * the kernel schedule and A to the global array.
 * This schedule is unrolled because registers are not addressable.
 *
 * The copying is inserted in the schedule tree through an extension
 * of the form
 *
 *	D -> type[D -> A]
 *
 * where the extra domain elements type[D -> A] are those accessed
 * by the group.
 * A filter is inserted on type[D -> A] to ensure that the element
 * is read/written by the same thread that needs the element.
 * This filter is obtained by applying
 *
 *	S -> type[D -> A]
 *
 * to the thread filter for the core statements.
 *
 * The extension is inserted before the core computation in case of a read
 * and after the core computation in case of a write.
 * In the latter case, we also make sure that there is a synchronization
 * node after the write to global memory, unless this write is performed
 * at the outer level of the kernel.
 * In principle, this synchronization could be inserted higher
 * in the schedule tree depending on where the corresponding reads
 * from global memory are performed.
 */
static __isl_give isl_schedule_node *add_copies_group_private(
	struct ppcg_kernel *kernel, struct gpu_array_ref_group *group,
	__isl_take isl_schedule_node *node, int read)
{
	struct gpu_array_tile *tile;
	isl_union_map *access;
	isl_union_map *prefix;
	isl_union_set *domain;
	isl_space *space;
	isl_multi_aff *from_access;
	isl_multi_pw_aff *mpa;
	isl_multi_union_pw_aff *mupa;
	isl_schedule_node *graft;
	isl_union_set *filter;
	int kernel_depth;
	int empty;

	kernel_depth = isl_schedule_node_get_schedule_depth(node);
	tile = gpu_array_ref_group_tile(group);
	node = gpu_tree_move_down_to_depth(node, tile->depth, kernel->core);

	access = anchored_non_local_accesses(kernel, group, node, read);
	empty = isl_union_map_is_empty(access);
	if (empty < 0 || empty) {
		isl_union_map_free(access);
		if (empty < 0)
			return isl_schedule_node_free(node);
		return gpu_tree_move_up_to_kernel(node);
	}

	group->array->global = 1;
	group->local_array->global = 1;

	from_access = create_from_access(kernel->ctx, group, read);
	space = isl_space_domain(isl_multi_aff_get_space(from_access));
	access = isl_union_map_preimage_range_multi_aff(access, from_access);

	filter = isl_union_set_copy(kernel->thread_filter);
	filter = isl_union_set_apply(filter, isl_union_map_copy(access));
	filter = isl_union_set_detect_equalities(filter);
	filter = isl_union_set_coalesce(filter);

	domain = isl_union_map_range(access);
	access = isl_union_set_wrapped_domain_map(domain);
	access = isl_union_map_reverse(access);
	access = isl_union_map_coalesce(access);
	graft = isl_schedule_node_from_extension(access);

	space = isl_space_map_from_set(space);
	mpa = isl_multi_pw_aff_identity(space);
	mpa = isl_multi_pw_aff_range_factor_range(mpa);
	mupa = isl_multi_union_pw_aff_from_multi_pw_aff(mpa);

	graft = isl_schedule_node_child(graft, 0);
	graft = isl_schedule_node_insert_partial_schedule(graft, mupa);
	graft = unroll(graft);

	graft = isl_schedule_node_insert_filter(graft, filter);

	graft = isl_schedule_node_parent(graft);

	if (read)
		node = isl_schedule_node_graft_before(node, graft);
	else {
		node = isl_schedule_node_graft_after(node, graft);
		if (kernel_depth < tile->depth)
			node = add_group_write_sync(node, kernel, group, 0);
	}

	node = gpu_tree_move_up_to_kernel(node);

	return node;
}

/* Add copy statements to the schedule tree of "node"
 * for reading from global memory to shared memory (if "read" is set) or
 * for writing back from shared memory to global memory
 * (if "read" is not set) for the array reference group "group" that
 * is mapped to shared memory.
 * On input, "node" points to the kernel node, and it is moved
 * back there on output.
 *
 * The copies are performed in the order of the corresponding shared
 * memory tile.
 * The copy statement instances include a reference to the outer
 * tile->depth dimensions of the kernel schedule for ease of
 * combining them with the group tiling.
 *
 * If we are performing a read from global memory to shared memory and
 * if the array involved is not a scalar, then we copy
 * the entire tile to shared memory.  This may result in some extra
 * elements getting copied, but it should lead to simpler code
 * (which means that fewer registers may be needed) and less divergence.
 *
 * Otherwise, we only copy the elements that will be read or have been written
 * in the kernel.
 *
 * That is, the extra schedule is of the form
 *
 *	type[D -> A] -> T
 *
 * where D corresponds to the outer tile->depth dimensions of
 * the kernel schedule, A to the global array and T is the corresponding
 * shared memory tile.
 *
 * The copying is inserted in the schedule tree through an extension
 * of the form
 *
 *	D -> type[D -> A]
 *
 * where the extra domain elements type[D -> A] are those accessed
 * by the group.  In the case of read from a non-scalar, this set
 * is replaced by the entire shared memory tile.
 *
 * A filter is inserted on type[D -> A] to map the copy instances
 * to the threads.  In particular, the thread identifiers are
 * equated to the position inside the shared memory tile (T)
 * modulo the block size.
 * We try to align the innermost tile dimension with the innermost
 * thread identifier (x) as a heuristic to improve coalescing.
 * In particular, if the dimension of the tile is greater than
 * the dimension of the block, then the schedule mapping to the tile
 * is broken up into two pieces and the filter is applied to the inner part.
 * If, on the other hand, the dimension of the tile is smaller than
 * the dimension of the block, then the initial thread identifiers
 * are equated to zero and the remaining thread identifiers are
 * matched to the memory tile.
 *
 * The extension is inserted before the core computation in case of a read
 * and after the core computation in case of a write.
 * In the case of a read, we first need to make sure there is some
 * synchronization before the core computation such that we can put the read
 * from global memory to shared memory before that synchronization.
 * This ensures that all threads have finished copying into shared memory
 * before the shared memory is used.
 * We also need to make sure that there is a synchronization node after
 * the core computation to ensure that the next load into shared memory
 * only happens after all data has been used.  There is no need for
 * this synchronization if we are at the outer level since then there
 * won't be a next load.
 * In the case of a write, we need to make sure there is some synchronization
 * after the core computation such taht we can put the write from shared
 * memory to global memory after that synchronization.
 * Unless we are at the outer level, we also need a synchronization node
 * after the write to ensure the data is saved to global memory
 * before the next iteration write to the same shared memory.
 * It also makes sure the data has arrived in global memory before
 * it is read in a subsequent iteration.
 */
static __isl_give isl_schedule_node *add_copies_group_shared(
	struct ppcg_kernel *kernel, struct gpu_array_ref_group *group,
	__isl_take isl_schedule_node *node, int read)
{
	struct gpu_array_tile *tile;
	isl_union_map *access;
	isl_union_set *domain;
	isl_union_set *sync;
	isl_multi_aff *ma;
	isl_multi_aff *from_access;
	isl_multi_pw_aff *mpa;
	isl_multi_union_pw_aff *mupa;
	isl_schedule_node *graft;
	isl_union_set *filter;
	int skip;
	int kernel_depth;
	int empty;

	tile = gpu_array_ref_group_tile(group);
	kernel_depth = isl_schedule_node_get_schedule_depth(node);
	node = gpu_tree_move_down_to_depth(node, tile->depth, kernel->core);

	access = anchored_non_local_accesses(kernel, group, node, read);
	empty = isl_union_map_is_empty(access);
	if (empty < 0 || empty) {
		isl_union_map_free(access);
		if (empty < 0)
			return isl_schedule_node_free(node);
		return gpu_tree_move_up_to_kernel(node);
	}

	group->array->global = 1;
	group->local_array->global = 1;

	from_access = create_from_access(kernel->ctx, group, read);

	ma = isl_multi_aff_copy(tile->tiling);
	ma = isl_multi_aff_pullback_multi_aff(ma,
					    isl_multi_aff_copy(from_access));
	mpa = isl_multi_pw_aff_from_multi_aff(ma);
	mupa = isl_multi_union_pw_aff_from_multi_pw_aff(mpa);

	domain = isl_union_map_range(access);

	if (read && !gpu_array_is_scalar(group->array)) {
		isl_map *map;
		isl_union_set_free(domain);
		map = group_tile(group);
		domain = isl_union_set_from_set(isl_map_wrap(map));
	}

	domain = isl_union_set_preimage_multi_aff(domain, from_access);
	access = isl_union_set_wrapped_domain_map(domain);
	access = isl_union_map_reverse(access);
	access = isl_union_map_coalesce(access);
	graft = isl_schedule_node_from_extension(access);

	graft = isl_schedule_node_child(graft, 0);

	graft = isl_schedule_node_insert_partial_schedule(graft, mupa);

	if (tile->n > kernel->n_block && kernel->n_block > 0) {
		graft = isl_schedule_node_band_split(graft,
						tile->n - kernel->n_block);
		graft = isl_schedule_node_child(graft, 0);
	}
	if (tile->n < kernel->n_block)
		skip = kernel->n_block - tile->n;
	else
		skip = 0;
	filter = set_schedule_modulo(graft, kernel->thread_ids,
					kernel->block_dim);
	if (!kernel->options->wrap)
		graft = snap_band_to_sizes(graft, kernel->block_dim + skip,
			    kernel->options);
	if (tile->n > kernel->n_block && kernel->n_block > 0)
		graft = isl_schedule_node_parent(graft);
	graft = isl_schedule_node_insert_filter(graft, filter);

	while (graft && isl_schedule_node_has_parent(graft))
		graft = isl_schedule_node_parent(graft);

	if (read) {
		if (kernel_depth < tile->depth)
			node = gpu_tree_ensure_sync_after_core(node, kernel);
		node = gpu_tree_move_left_to_sync(node, kernel);
		node = isl_schedule_node_graft_before(node, graft);
	} else {
		node = gpu_tree_move_right_to_sync(node, kernel);
		node = isl_schedule_node_graft_after(node, graft);
		if (kernel_depth < tile->depth)
			node = add_group_write_sync(node, kernel, group, 1);
	}

	node = gpu_tree_move_up_to_kernel(node);

	return node;
}

/* Check whether the array reference group "group" is mapped to
 * private or shared memory and, if so,
 * add copy statements to the schedule tree of "node"
 * for reading from global memory to private or shared memory
 * (if "read" is set) or for writing back from private or shared memory
 * to global memory (if "read" is not set) for this group.
 * On input, "node" points to the kernel node, and it is moved
 * back there on output.
 */
static __isl_give isl_schedule_node *add_copies_group(
	struct ppcg_kernel *kernel, struct gpu_array_ref_group *group,
	__isl_take isl_schedule_node *node, int read)
{
	enum ppcg_group_access_type type;

	type = gpu_array_ref_group_type(group);
	if (type == ppcg_access_private)
		return add_copies_group_private(kernel, group, node, read);
	if (type == ppcg_access_shared)
		return add_copies_group_shared(kernel, group, node, read);
	return node;
}

/* For each array reference group that is mapped to private or shared memory,
 * add copy statements to the schedule tree of "node"
 * for reading from global memory to private or shared memory
 * and for writing back.
 * On input, "node" points to the kernel node, and it is moved
 * back there on output.
 */
static __isl_give isl_schedule_node *add_copies(struct ppcg_kernel *kernel,
	__isl_take isl_schedule_node *node)
{
	int i, j;

	for (i = 0; i < kernel->n_array; ++i) {
		struct gpu_local_array_info *array = &kernel->array[i];

		for (j = 0; j < array->n_group; ++j) {
			struct gpu_array_ref_group *group = array->groups[j];

			node = add_copies_group(kernel, group, node, 1);
			if (!node)
				return NULL;
			node = add_copies_group(kernel, group, node, 0);
			if (!node)
				return NULL;
		}
	}

	return node;
}

/* Mark all dimensions in the current band node atomic.
 */
static __isl_give isl_schedule_node *atomic(__isl_take isl_schedule_node *node)
{
	return ppcg_set_schedule_node_type(node, isl_ast_loop_atomic);
}

/* Mark "node" atomic, if it is a band node.
 * Do the same for all ancestors.
 * Return a pointer to "node" (in the updated schedule tree).
 */
static __isl_give isl_schedule_node *atomic_ancestors(
	__isl_take isl_schedule_node *node)
{
	int pos;

	if (!node)
		return NULL;
	if (!isl_schedule_node_has_parent(node))
		return node;

	pos = isl_schedule_node_get_child_position(node);
	node = isl_schedule_node_parent(node);
	if (isl_schedule_node_get_type(node) == isl_schedule_node_band)
		node = atomic(node);
	node = atomic_ancestors(node);
	node = isl_schedule_node_child(node, pos);

	return node;
}

/* Collect all write references that require synchronization.
 * "node" is assumed to point to the kernel node.
 * Each reference is represented by a universe set in a space
 *
 *	[S[i,j] -> R[]]
 *
 * with S[i,j] the statement instance space and R[] the array reference.
 *
 * This function should be called before block and thread filters are added.
 *
 * Synchronization is needed after a write if there is a subsequent read
 * within the same block that may not be performed by the same thread.
 * There should not be any dependences between different blocks,
 * so we start with the flow dependences within the same kernel invocation
 * and we subtract from these those dependences that are mapped
 * to the same iteration of the bands where synchronization is inserted.
 * We do not remove pairs of instances that are known to map to
 * the same thread across different iterations of the intermediate
 * bands because the read may be performed by a different thread
 * than the one that needs the value if shared memory is involved.
 *
 * We also consider all pairs of possible writes that access the same
 * memory location and that may be mapped to the same block but not
 * to the same iteration of the intermediate bands.
 * In theory, it would be possible for one thread to still be in
 * a previous iteration of a loop in these bands.
 * A write to global memory in this delayed thread could then overwrite
 * a write from another thread that has already moved on to
 * the next iteration.
 *
 * After computing the above writes paired off with reads or writes
 * that depend on them, we project onto the domain writes.
 * Sychronization is needed after writes to global memory
 * through these references.
 */
static __isl_give isl_union_set *compute_sync_writes(
	struct ppcg_kernel *kernel, __isl_keep isl_schedule_node *node)
{
	isl_union_map *local;
	isl_union_map *may_writes, *shared_access;
	isl_union_map *kernel_prefix, *thread_prefix;
	isl_union_map *equal;
	isl_union_set *wrap;
	isl_union_set *domain;

	domain = isl_schedule_node_get_universe_domain(node);
	kernel_prefix = isl_schedule_node_get_prefix_schedule_union_map(node);
	node = isl_schedule_node_copy(node);
	node = gpu_tree_move_down_to_thread(node, kernel->core);
	thread_prefix = isl_schedule_node_get_prefix_schedule_union_map(node);
	isl_schedule_node_free(node);

	may_writes = isl_union_map_copy(kernel->prog->scop->tagged_may_writes);
	may_writes = isl_union_map_curry(may_writes);
	may_writes = isl_union_map_intersect_domain(may_writes, domain);
	may_writes = isl_union_map_uncurry(may_writes);
	shared_access = isl_union_map_copy(may_writes);
	shared_access = isl_union_map_apply_range(shared_access,
					isl_union_map_reverse(may_writes));

	local = isl_union_map_copy(kernel->prog->scop->tagged_dep_flow);
	local = isl_union_map_union(local, shared_access);
	local = isl_union_map_zip(local);

	equal = isl_union_map_apply_range(kernel_prefix,
		    isl_union_map_reverse(isl_union_map_copy(kernel_prefix)));
	wrap = isl_union_map_wrap(equal);
	local = isl_union_map_intersect_domain(local, wrap);
	equal = isl_union_map_apply_range(thread_prefix,
		    isl_union_map_reverse(isl_union_map_copy(thread_prefix)));
	wrap = isl_union_map_wrap(equal);
	local = isl_union_map_subtract_domain(local, wrap);

	local = isl_union_map_zip(local);
	local = isl_union_map_universe(local);

	return isl_union_map_domain(local);
}

/* Group the domain elements into a single space, named kernelX,
 * with X the kernel sequence number "kernel_id".
 */
static __isl_give isl_schedule_node *group_statements(
	__isl_take isl_schedule_node *node, int kernel_id)
{
	char buffer[20];
	isl_id *id;

	if (!node)
		return NULL;

	snprintf(buffer, sizeof(buffer), "kernel%d", kernel_id);
	id = isl_id_alloc(isl_schedule_node_get_ctx(node), buffer, NULL);
	return isl_schedule_node_group(node, id);
}

/* Create a ppcg_kernel representing the domain instances that reach "node"
 * and insert a mark node pointing to the ppcg_kernel before "node".
 * The band that "node" points to is the band that needs to be mapped
 * to block identifiers.  The band that needs to be mapped to thread
 * identifiers should be marked by a "thread" mark by the caller.
 * This mark is removed by this function.
 * If "scale" is set, then the band that "node" points to is scaled
 * by "sizes".
 *
 * Mark all outer band nodes as atomic to ensure each kernel is only
 * scheduled once.
 * If the domain elements that reach "node" live in more than one space,
 * then group the domain elements into a single space, named kernelX,
 * with X the kernel sequence number.
 *
 * Insert a guard node governing the kernel node to ensure that
 * no kernels with zero blocks are launched.
 *
 * Insert a context node describing the block and thread
 * identifiers inside the kernel mark.
 * The context node needs to be inserted after the effective block size
 * has been determined such that the bounds on the thread identifiers
 * would reflect the effective block size.
 * Insert a filter node inside the context node mapping the statement
 * instances to block identifiers.  In particular, the block identifiers
 * are equated to the partial schedule of band that was marked for mapping
 * to blocks modulo the grid size.
 * Insert a filter node inside the "thread" mark mapping the statement
 * instances to thread identifiers.  In particular, the thread identifiers
 * are equated to the partial schedule of band that was marked for mapping
 * to threads modulo the block size.
 *
 * Compute array reference groups for all arrays, set the local
 * array bounds based on the set of domain instances that reach
 * the kernel node, check the total amount of shared memory used
 * and compute all group tilings.
 * The array reference groups are computed after the block filter
 * has been inserted because it affects the mapping to shared or
 * private memory.  This computation also requires the thread filter
 * (in the ppcg_kernel object), but this thread filter should not
 * have been added to the schedule tree yet since the computation
 * requires the schedule of the band that needs to be mapped to
 * threads before the privatization is applied.
 *
 * If any array reference group requires the band mapped to threads
 * to be unrolled, then we perform the required unrolling.
 *
 * We save a copy of the schedule that may influence the mappings
 * to shared or private memory in kernel->copy_schedule.
 *
 * Finally, we add synchronization and copy statements to the schedule tree,
 * remove the "thread" mark and create representations for the local
 * variables in the kernel.
 *
 * We keep a copy of the isl_id that points to the kernel to ensure
 * that the kernel does not get destroyed if the schedule node
 * is freed due to some error condition.
 */
static __isl_give isl_schedule_node *create_kernel(struct gpu_gen *gen,
	__isl_take isl_schedule_node *node, int scale,
	__isl_keep isl_multi_val *sizes)
{
	struct ppcg_kernel *kernel;
	isl_id *id;
	isl_schedule_node *node_thread;
	isl_union_map *host_schedule;
	isl_set *host_domain;
	isl_union_set *domain;
	int single_statement;

	kernel = isl_calloc_type(gen->ctx, struct ppcg_kernel);
	kernel = ppcg_kernel_create_local_arrays(kernel, gen->prog);
	if (!kernel)
		return isl_schedule_node_free(node);

	domain = isl_schedule_node_get_domain(node);
	single_statement = isl_union_set_n_set(domain) == 1;

	kernel->ctx = gen->ctx;
	kernel->prog = gen->prog;
	kernel->options = gen->options;
	kernel->context = extract_context(node, gen->prog);
	kernel->core = isl_union_set_universe(isl_union_set_copy(domain));
	kernel->arrays = accessed_by_domain(isl_union_set_copy(domain),
						gen->prog);
	kernel->n_grid = n_outer_coincidence(node);
	node_thread = isl_schedule_node_copy(node);
	node_thread = gpu_tree_move_down_to_thread(node_thread, kernel->core);
	node_thread = isl_schedule_node_child(node_thread, 0);
	kernel->n_block = n_outer_coincidence(node_thread);
	isl_schedule_node_free(node_thread);
	kernel->id = gen->kernel_id++;
	read_grid_and_block_sizes(kernel, gen);

	kernel->sync_writes = compute_sync_writes(kernel, node);

	host_schedule = isl_schedule_node_get_prefix_schedule_union_map(node);
	host_domain = isl_set_from_union_set(isl_union_map_range(
								host_schedule));

	node = atomic_ancestors(node);

	id = isl_id_alloc(gen->ctx, "kernel", kernel);
	id = isl_id_set_free_user(id, &ppcg_kernel_free_wrap);
	node = isl_schedule_node_insert_mark(node, isl_id_copy(id));

	if (!single_statement)
		node = group_statements(node, kernel->id);

	node = isl_schedule_node_child(node, 0);
	node = split_band(node, kernel->n_grid);
	kernel->block_ids = ppcg_scop_generate_names(gen->prog->scop,
						kernel->n_grid, "b");
	kernel->block_filter = set_schedule_modulo(node, kernel->block_ids,
						kernel->grid_dim);
	kernel->grid_size = extract_grid_size(kernel,
						isl_union_set_copy(domain));
	if (!kernel->options->wrap)
		node = snap_band_to_sizes(node, kernel->grid_dim,
						kernel->options);
	if (scale)
		node = scale_band(node, isl_multi_val_copy(sizes));
	node = isl_schedule_node_parent(node);
	if (!single_statement)
		node = isl_schedule_node_parent(node);
	node = insert_guard(node, kernel->context, kernel->grid_size,
				gen->prog->scop);
	node = gpu_tree_move_down_to_thread(node, kernel->core);
	node = isl_schedule_node_child(node, 0);
	node = split_band(node, kernel->n_block);
	kernel->thread_ids = ppcg_scop_generate_names(gen->prog->scop,
						kernel->n_block, "t");
	kernel->thread_filter = set_schedule_modulo(node, kernel->thread_ids,
						kernel->block_dim);
	if (extract_block_size(kernel, domain) < 0)
		node = isl_schedule_node_free(node);

	node = gpu_tree_move_up_to_kernel(node);
	node = isl_schedule_node_child(node, 0);
	node = insert_context(kernel, node);
	node = isl_schedule_node_child(node, 0);
	node = isl_schedule_node_insert_filter(node,
				    isl_union_set_copy(kernel->block_filter));

	node = gpu_tree_move_up_to_kernel(node);

	if (gpu_group_references(kernel, node) < 0)
		node = isl_schedule_node_free(node);
	localize_bounds(kernel, host_domain);
	isl_set_free(host_domain);

	check_shared_memory_bound(kernel);
	mark_global_arrays(kernel);
	compute_group_tilings(kernel);

	node = gpu_tree_move_down_to_thread(node, kernel->core);
	node = isl_schedule_node_child(node, 0);
	if (!kernel->options->wrap)
		node = snap_band_to_sizes(node, kernel->block_dim,
						kernel->options);
	node = isl_schedule_node_insert_filter(node,
				    isl_union_set_copy(kernel->thread_filter));
	if (kernel_requires_unroll(kernel)) {
		node = isl_schedule_node_child(node, 0);
		node = unroll(node);
	}

	node = gpu_tree_move_up_to_thread(node);
	kernel->copy_schedule_dim = isl_schedule_node_get_schedule_depth(node);
	kernel->copy_schedule =
		isl_schedule_node_get_prefix_schedule_union_pw_multi_aff(node);

	node = gpu_tree_move_up_to_kernel(node);

	node = add_sync(kernel, node);
	node = add_copies(kernel, node);

	node = gpu_tree_move_down_to_thread(node, kernel->core);
	node = isl_schedule_node_delete(node);

	node = gpu_tree_move_up_to_kernel(node);

	if (create_kernel_vars(kernel) < 0)
		node = isl_schedule_node_free(node);

	if (!single_statement)
		node = isl_schedule_node_parent(node);
	node = isl_schedule_node_parent(node);

	isl_id_free(id);
	return node;
}

/* Insert a zero-dimensional permutable band at "node".
 */
static __isl_give isl_schedule_node *insert_empty_permutable_band(
	__isl_take isl_schedule_node *node)
{
	isl_space *space;
	isl_schedule *schedule;
	isl_union_set *domain;
	isl_multi_union_pw_aff *mupa;

	schedule = isl_schedule_node_get_schedule(node);
	domain = isl_schedule_get_domain(schedule);
	space = isl_union_set_get_space(domain);
	isl_union_set_free(domain);
	isl_schedule_free(schedule);

	space = isl_space_set_from_params(space);
	mupa = isl_multi_union_pw_aff_zero(space);
	node = isl_schedule_node_insert_partial_schedule(node, mupa);
	node = isl_schedule_node_band_set_permutable(node, 1);

	return node;
}

/* If "node" is the outermost permutable band that can be mapped to block and
 * thread identifiers in its branch (or the root of a subtree with
 * no such outer bands),
 * then mark the band as such, attaching a ppcg_kernel to the mark.
 *
 * If "node" is the root of a subtree without permutable bands,
 * then insert a zero-dimensional permutable band such that
 * we can assume that "node" always points to a band node.
 * This includes the case where "node" already points to a band node,
 * but one without any coincident dimension.  In this case,
 * the extra node ensures that this original node does not get tiled.
 *
 * Tile "node" using user specified tile sizes, after splitting the band
 * if the number of specified tile sizes is smaller than the dimension
 * of the band.  Mark the point band of this tiling as the band that
 * needs to be mapped to threads.
 * Create a kernel representing the domain instances that reach "node" and
 * insert a mark node pointing to the ppcg_kernel before the band node.
 */
static __isl_give isl_schedule_node *mark_outer_permutable(
	__isl_take isl_schedule_node *node, void *user)
{
	struct gpu_gen *gen = user;
	int outer;
	int scale;
	int tile_len;
	int *tile_size;
	isl_id *id;
	isl_multi_val *sizes;

	outer = is_outer_tilable(node);
	if (outer < 0)
		return isl_schedule_node_free(node);
	if (!outer)
		return node;

	if (isl_schedule_node_get_type(node) != isl_schedule_node_band ||
	    !isl_schedule_node_band_member_get_coincident(node, 0))
		node = insert_empty_permutable_band(node);

	tile_len = isl_schedule_node_band_n_member(node);
	tile_size = read_tile_sizes(gen, &tile_len);
	if (!tile_size)
		return isl_schedule_node_free(node);
	if (tile_len < isl_schedule_node_band_n_member(node))
		node = isl_schedule_node_band_split(node, tile_len);
	sizes = construct_band_tiles_sizes(node, tile_size);
	node = tile_band(node, isl_multi_val_copy(sizes));
	node = isl_schedule_node_child(node, 0);
	id = isl_id_alloc(gen->ctx, "thread", NULL);
	node = isl_schedule_node_insert_mark(node, id);
	node = isl_schedule_node_parent(node);

	scale = gen->options->scale_tile_loops;
	node = create_kernel(gen, node, scale, sizes);
	isl_multi_val_free(sizes);
	free(tile_size);

	return node;
}

/* Given a set or sequence node, return the union the filters of either all
 * (if "only_initial" is not set) or the initial (if "only_initial" is set)
 * direct subtrees that do not contain any suitably permutable bands
 * (according to subtree_has_permutable_bands).
 */
static __isl_give isl_union_set *get_non_parallel_subtree_filters(
	__isl_keep isl_schedule_node *node, int only_initial)
{
	isl_space *space;
	isl_union_set *filter;
	int i, n;

	n = isl_schedule_node_n_children(node);
	if (n < 0)
		return NULL;

	node = isl_schedule_node_copy(node);
	node = isl_schedule_node_child(node, 0);
	filter = isl_schedule_node_filter_get_filter(node);
	node = isl_schedule_node_parent(node);
	space = isl_union_set_get_space(filter);
	isl_union_set_free(filter);
	filter = isl_union_set_empty(space);

	for (i = 0; i < n; ++i) {
		int parallelism;

		node = isl_schedule_node_child(node, i);
		parallelism = subtree_has_permutable_bands(node);
		if (parallelism < 0) {
			filter = isl_union_set_free(filter);
		} else if (!parallelism) {
			isl_union_set *filter_i;
			filter_i = isl_schedule_node_filter_get_filter(node);
			filter = isl_union_set_union(filter, filter_i);
		} else if (only_initial)
			break;
		node = isl_schedule_node_parent(node);
	}

	isl_schedule_node_free(node);

	return filter;
}

/* Given a set or sequence node, return the union of the filters of
 * the direct subtrees that do not contain any suitably permutable bands
 * (according to subtree_has_permutable_bands).
 */
static __isl_give isl_union_set *get_all_non_parallel_subtree_filters(
	__isl_keep isl_schedule_node *node)
{
	return get_non_parallel_subtree_filters(node, 0);
}

/* Given a set or sequence node, return the union of the filters of
 * the initial direct subtrees that do not contain any suitably permutable
 * bands (according to subtree_has_permutable_bands).
 */
static __isl_give isl_union_set *get_initial_non_parallel_subtree_filters(
	__isl_keep isl_schedule_node *node)
{
	return get_non_parallel_subtree_filters(node, 1);
}

/* Mark all variables that are accessed by the statement instances in "domain"
 * and that are local to "prog" as requiring a declaration in the host code.
 */
static int declare_accessed_local_variables(struct gpu_prog *prog,
	__isl_keep isl_union_set *domain)
{
	isl_union_set *arrays;
	int i;

	if (!ppcg_scop_any_hidden_declarations(prog->scop))
		return 0;
	arrays = accessed_by_domain(isl_union_set_copy(domain), prog);

	for (i = 0; i < prog->n_array; ++i) {
		isl_space *space;
		isl_set *set;
		int empty;

		if (!prog->array[i].local)
			continue;
		space = isl_set_get_space(prog->array[i].extent);
		set = isl_union_set_extract_set(arrays, space);
		empty = isl_set_plain_is_empty(set);
		isl_set_free(set);
		if (empty < 0)
			goto error;
		if (!empty)
			prog->array[i].declare_local = 1;
	}

	isl_union_set_free(arrays);
	return 0;
error:
	isl_union_set_free(arrays);
	return -1;
}

/* If "node" points to a set node, then separate its children
 * into subtrees that have suitably permutable bands and
 * those that do not.
 * Adjust the schedule tree in order to execute the second group
 * after the first group and return a pointer to the first group,
 * assuming there are any such subtrees.
 * If "node" points to a sequence node, then separate the initial
 * children that do not have suitably permutable bands and
 * return a pointer to the subsequence of children that do have such bands,
 * assuming there are any such subtrees.
 *
 * In both cases, mark all local variables in "prog" that are accessed by
 * the group without permutable bands as requiring a declaration on the host.
 */
static __isl_give isl_schedule_node *isolate_permutable_subtrees(
	__isl_take isl_schedule_node *node, struct gpu_prog *prog)
{
	isl_union_set *filter;
	enum isl_schedule_node_type type;

	if (!node)
		return NULL;
	type = isl_schedule_node_get_type(node);
	if (type == isl_schedule_node_set) {
		filter = get_all_non_parallel_subtree_filters(node);
		if (!filter)
			node = isl_schedule_node_free(node);

		if (declare_accessed_local_variables(prog, filter) < 0)
			node = isl_schedule_node_free(node);
		node = isl_schedule_node_order_after(node, filter);
	} else if (type == isl_schedule_node_sequence) {
		filter = get_initial_non_parallel_subtree_filters(node);
		if (!filter)
			node = isl_schedule_node_free(node);

		if (declare_accessed_local_variables(prog, filter) < 0)
			node = isl_schedule_node_free(node);
		node = isl_schedule_node_order_before(node, filter);
	}

	return node;
}

/* Replace any reference to an array element in the range of "copy"
 * by a reference to all array elements (defined by the extent of the array).
 */
static __isl_give isl_union_map *approximate_copy_out(
	__isl_take isl_union_map *copy, struct gpu_prog *prog)
{
	int i;
	isl_union_map *res;

	res = isl_union_map_empty(isl_union_map_get_space(copy));

	for (i = 0; i < prog->n_array; ++i) {
		isl_space *space;
		isl_set *set;
		isl_union_map *copy_i;
		isl_union_set *extent, *domain;

		space = isl_space_copy(prog->array[i].space);
		extent = isl_union_set_from_set(isl_set_universe(space));
		copy_i = isl_union_map_copy(copy);
		copy_i = isl_union_map_intersect_range(copy_i, extent);
		set = isl_set_copy(prog->array[i].extent);
		extent = isl_union_set_from_set(set);
		domain = isl_union_map_domain(copy_i);
		copy_i = isl_union_map_from_domain_and_range(domain, extent);
		res = isl_union_map_union(res, copy_i);
	}

	isl_union_map_free(copy);

	return res;
}

/* Insert "kernel" marks that point to a ppcg_kernel structure
 * in front of all outermost tilable band that (by construction)
 * have at least one parallel loop.
 */
static __isl_give isl_schedule_node *mark_kernels(struct gpu_gen *gen,
	__isl_take isl_schedule_node *node)
{
	return isl_schedule_node_map_descendant_bottom_up(node,
						&mark_outer_permutable, gen);
}

/* Construct schedule constraints from the dependences in prog->scop and
 * the array order dependences in prog->array_order.
 *
 * If live range reordering is allowed, then we need to make sure
 * that live ranges on arrays are not run in parallel since doing
 * so would require array expansion.  We therefore add the array
 * order dependences to the coincidence dependences.  Non-zero array
 * order dependences will then prevent a schedule dimension from being
 * considered parallel.
 * Live ranges derived from scalars are allowed to be run in parallel
 * since we force the scalars to be mapped to private memory in
 * check_scalar_live_ranges.
 * If live range reordering is allowed, then the false dependences
 * are not added to the validity constraints as that would prevent
 * reordering.  Instead, the external false dependences that enforce that reads
 * from potentially live-in data precede any later write and
 * that writes of potentially live-out data follow any other earlier write
 * are added to the validity and the coincidence constraints.
 * The false dependences are still added to the proximity constraints
 * for consistency with the case where live range reordering is not allowed.
 * The coincidence constraints then consist of flow dependences,
 * external false dependences and array order dependences.
 * The independences can be filtered out from the first two sets.
 * They have already been filtered out from the array order dependences
 * on a per array basis in collect_order_dependences.
 * There is no need for a per array handling of the other two sets
 * as there should be no flow or external false dependence on local
 * variables that can be filtered out.
 */
static __isl_give isl_schedule_constraints *construct_schedule_constraints(
	struct gpu_prog *prog)
{
	isl_union_set *domain;
	isl_union_map *dep_raw, *dep;
	isl_union_map *validity, *proximity, *coincidence;
	isl_schedule_constraints *sc;

	domain = isl_union_set_copy(prog->scop->domain);
	sc = isl_schedule_constraints_on_domain(domain);
	sc = isl_schedule_constraints_set_context(sc,
				isl_set_copy(prog->scop->context));
	if (prog->scop->options->live_range_reordering) {
		sc = isl_schedule_constraints_set_conditional_validity(sc,
			isl_union_map_copy(prog->scop->tagged_dep_flow),
			isl_union_map_copy(prog->scop->tagged_dep_order));
		proximity = isl_union_map_copy(prog->scop->dep_flow);
		validity = isl_union_map_copy(proximity);
		validity = isl_union_map_union(validity,
			    isl_union_map_copy(prog->scop->dep_forced));
		proximity = isl_union_map_union(proximity,
			    isl_union_map_copy(prog->scop->dep_false));
		coincidence = isl_union_map_copy(validity);
		coincidence = isl_union_map_subtract(coincidence,
			isl_union_map_copy(prog->scop->independence));
		coincidence = isl_union_map_union(coincidence,
				isl_union_map_copy(prog->array_order));
	} else {
		dep_raw = isl_union_map_copy(prog->scop->dep_flow);
		dep = isl_union_map_copy(prog->scop->dep_false);
		dep = isl_union_map_union(dep, dep_raw);
		dep = isl_union_map_coalesce(dep);
		proximity = isl_union_map_copy(dep);
		coincidence = isl_union_map_copy(dep);
		validity = dep;
	}
	sc = isl_schedule_constraints_set_validity(sc, validity);
	sc = isl_schedule_constraints_set_coincidence(sc, coincidence);
	sc = isl_schedule_constraints_set_proximity(sc, proximity);

	if (prog->scop->options->debug->dump_schedule_constraints)
		isl_schedule_constraints_dump(sc);
	return sc;
}

/* Compute an appropriate schedule based on the accesses in
 * gen->read and gen->write.
 *
 * We derive schedule constraints from the dependences in gen->prog->scop
 * and then use isl to compute a schedule that has a parallel loop
 * in each tilable band.
 */
static __isl_give isl_schedule *compute_schedule(struct gpu_gen *gen)
{
	isl_schedule_constraints *sc;
	isl_schedule *schedule;

	sc = construct_schedule_constraints(gen->prog);
	schedule = isl_schedule_constraints_compute_schedule(sc);

	return schedule;
}

/* If the band node "node" has exactly one member then mark it permutable.
 */
static __isl_give isl_schedule_node *band_set_permutable(
	__isl_take isl_schedule_node *node,
	__isl_keep isl_schedule_constraints *sc)
{
	if (isl_schedule_node_band_n_member(node) == 1)
		node = isl_schedule_node_band_set_permutable(node, 1);

	return node;
}

/* Return the coincidence constraints between pairs of instances
 * that are scheduled together by the ancestors of "node".
 * That is, select those coincidence constraints that relate
 * pairs of instances that have the same value for the prefix schedule.
 * If the schedule depth is zero, then the prefix schedule does not
 * contain any information, so we intersect domain and range
 * of the schedule constraints with the reaching domain elements instead.
 */
static __isl_give isl_union_map *get_local_coincidence(
	__isl_keep isl_schedule_node *node,
	__isl_keep isl_schedule_constraints *sc)
{
	isl_union_map *coincidence;
	isl_multi_union_pw_aff *prefix;
	isl_union_pw_multi_aff *contraction;

	coincidence = isl_schedule_constraints_get_coincidence(sc);
	contraction = isl_schedule_node_get_subtree_contraction(node);
	if (isl_schedule_node_get_schedule_depth(node) == 0) {
		isl_union_set *domain;

		domain = isl_schedule_node_get_domain(node);
		domain = isl_union_set_preimage_union_pw_multi_aff(domain,
						    contraction);
		coincidence = isl_union_map_intersect_domain(coincidence,
						    isl_union_set_copy(domain));
		coincidence = isl_union_map_intersect_range(coincidence,
						    domain);
		return coincidence;
	}

	prefix = isl_schedule_node_get_prefix_schedule_multi_union_pw_aff(node);
	prefix = isl_multi_union_pw_aff_pullback_union_pw_multi_aff(prefix,
								contraction);
	return isl_union_map_eq_at_multi_union_pw_aff(coincidence, prefix);
}

/* For each member in the band node "node", determine whether
 * it is coincident with respect to the outer nodes and mark
 * it accordingly.
 *
 * That is, for each coincidence constraint between pairs
 * of instances that are scheduled together by the outer nodes,
 * check that domain and range are assigned the same value
 * by the band member.  This test is performed by checking
 * that imposing the same value for the band member does not
 * remove any elements from the set of coincidence constraints.
 */
static __isl_give isl_schedule_node *band_set_coincident(
	__isl_take isl_schedule_node *node,
	__isl_keep isl_schedule_constraints *sc)
{
	isl_union_map *coincidence;
	isl_union_pw_multi_aff *contraction;
	isl_multi_union_pw_aff *partial;
	int i, n;

	coincidence = get_local_coincidence(node, sc);

	partial = isl_schedule_node_band_get_partial_schedule(node);
	contraction = isl_schedule_node_get_subtree_contraction(node);
	partial = isl_multi_union_pw_aff_pullback_union_pw_multi_aff(partial,
								contraction);
	n = isl_schedule_node_band_n_member(node);
	for (i = 0; i < n; ++i) {
		isl_union_map *coincidence_i;
		isl_union_pw_aff *upa;
		isl_multi_union_pw_aff *partial_i;
		int subset;

		upa = isl_multi_union_pw_aff_get_union_pw_aff(partial, i);
		partial_i = isl_multi_union_pw_aff_from_union_pw_aff(upa);
		coincidence_i = isl_union_map_copy(coincidence);
		coincidence_i = isl_union_map_eq_at_multi_union_pw_aff(
						    coincidence_i, partial_i);
		subset = isl_union_map_is_subset(coincidence, coincidence_i);
		isl_union_map_free(coincidence_i);

		if (subset < 0)
			break;
		node = isl_schedule_node_band_member_set_coincident(node, i,
								    subset);
	}
	if (i < n)
		node = isl_schedule_node_free(node);
	isl_multi_union_pw_aff_free(partial);
	isl_union_map_free(coincidence);

	return node;
}

/* If "node" is a band, then set its properties.
 *
 * In particular, if the band has exactly one member, then mark it permutable.
 * Mark the band member coincident based on the coincidence constraints
 * of "sc".
 */
static __isl_give isl_schedule_node *set_band_properties(
	__isl_take isl_schedule_node *node, void *user)
{
	isl_schedule_constraints *sc = user;

	if (isl_schedule_node_get_type(node) != isl_schedule_node_band)
		return node;
	if (isl_schedule_node_band_n_member(node) == 0)
		return node;

	node = band_set_permutable(node, sc);
	node = band_set_coincident(node, sc);

	return node;
}

/* Return the original schedule with all bands marked permutable and
 * all band members marked coincident based on the coincidence constraints.
 * The bands are explicitly marked permutable so that they will be considered
 * by mark_outer_permutable.
 */
static __isl_give isl_schedule *determine_properties_original_schedule(
	struct gpu_gen *gen)
{
	isl_schedule *schedule;
	isl_schedule_constraints *sc;

	schedule = isl_schedule_copy(gen->prog->scop->schedule);
	sc = construct_schedule_constraints(gen->prog);
	schedule = isl_schedule_map_schedule_node_bottom_up(schedule,
						    &set_band_properties, sc);
	isl_schedule_constraints_free(sc);

	return schedule;
}

/* Compute a schedule or determine the properties of the original schedule
 * depending on the value of the "reschedule" option.
 */
static __isl_give isl_schedule *compute_or_set_properties(void *user)
{
	struct gpu_gen *gen = user;

	if (gen->options->reschedule)
		return compute_schedule(gen);
	else
		return determine_properties_original_schedule(gen);
}

/* Obtain a schedule for the scop, by reading it from
 * a file, by computing one or by determining the properties
 * of the original schedule.
 */
static __isl_give isl_schedule *get_schedule(struct gpu_gen *gen)
{
	return ppcg_get_schedule(gen->ctx, gen->options,
				&compute_or_set_properties, gen);
}

/* Construct the string "<a>_<b>".
 */
static char *concat(isl_ctx *ctx, const char *a, const char *b)
{
	isl_printer *p;
	char *s;

	p = isl_printer_to_str(ctx);
	p = isl_printer_print_str(p, a);
	p = isl_printer_print_str(p, "_");
	p = isl_printer_print_str(p, b);
	s = isl_printer_get_str(p);
	isl_printer_free(p);

	return s;
}

/* For each array in "prog" of which an element appears in "accessed" and
 * that is not a read only scalar, create a zero-dimensional universe set
 * of which the tuple id has name "<prefix>_<name of array>" and a user
 * pointer pointing to the array (gpu_array_info).
 *
 * If the array is local to "prog", then make sure it will be declared
 * in the host code.
 *
 * Return the list of these universe sets.
 */
static __isl_give isl_union_set_list *create_copy_filters(struct gpu_prog *prog,
	const char *prefix, __isl_take isl_union_set *accessed)
{
	int i;
	isl_ctx *ctx;
	isl_union_set_list *filters;

	ctx = prog->ctx;
	filters = isl_union_set_list_alloc(ctx, 0);
	for (i = 0; i < prog->n_array; ++i) {
		struct gpu_array_info *array = &prog->array[i];
		isl_space *space;
		isl_set *accessed_i;
		int empty;
		char *name;
		isl_id *id;
		isl_union_set *uset;

		if (gpu_array_is_read_only_scalar(array))
			continue;

		space = isl_space_copy(array->space);
		accessed_i = isl_union_set_extract_set(accessed, space);
		empty = isl_set_plain_is_empty(accessed_i);
		isl_set_free(accessed_i);
		if (empty < 0) {
			filters = isl_union_set_list_free(filters);
			break;
		}
		if (empty)
			continue;

		array->global = 1;
		if (array->local)
			array->declare_local = 1;

		name = concat(ctx, prefix, array->name);
		id = name ? isl_id_alloc(ctx, name, array) : NULL;
		free(name);
		space = isl_space_set_alloc(ctx, 0, 0);
		space = isl_space_set_tuple_id(space, isl_dim_set, id);
		uset = isl_union_set_from_set(isl_set_universe(space));

		filters = isl_union_set_list_add(filters, uset);
	}
	isl_union_set_free(accessed);

	return filters;
}

/* Make sure that code for the statements in "filters" that
 * copy arrays to or from the device is only generated when
 * the size of the corresponding array is positive.
 * That is, add a set node underneath "graft" with "filters" as children
 * and for each child add a guard that the selects the parameter
 * values for which the corresponding array has a positive size.
 * The array is available in the user pointer of the statement identifier.
 * "depth" is the schedule depth of the position where "graft"
 * will be added.
 */
static __isl_give isl_schedule_node *insert_positive_size_guards(
	__isl_take isl_schedule_node *graft,
	__isl_take isl_union_set_list *filters, int depth)
{
	int i, n;

	graft = isl_schedule_node_child(graft, 0);
	graft = isl_schedule_node_insert_set(graft, filters);
	n = isl_schedule_node_n_children(graft);
	for (i = 0; i < n; ++i) {
		isl_union_set *filter;
		isl_set *domain, *guard;
		isl_id *id;
		struct gpu_array_info *array;

		graft = isl_schedule_node_child(graft, i);
		filter = isl_schedule_node_filter_get_filter(graft);
		domain = isl_set_from_union_set(filter);
		id = isl_set_get_tuple_id(domain);
		array = isl_id_get_user(id);
		isl_id_free(id);
		isl_set_free(domain);
		guard = gpu_array_positive_size_guard(array);
		guard = isl_set_from_params(guard);
		guard = isl_set_add_dims(guard, isl_dim_set, depth);
		graft = isl_schedule_node_child(graft, 0);
		graft = isl_schedule_node_insert_guard(graft, guard);
		graft = isl_schedule_node_parent(graft);
		graft = isl_schedule_node_parent(graft);
	}
	graft = isl_schedule_node_parent(graft);

	return graft;
}

/* Create a graft for copying arrays to or from the device,
 * whenever the size of the array is strictly positive.
 * Each statement is called "<prefix>_<name of array>" and
 * the identifier has a user pointer pointing to the array.
 * The graft will be added at the position specified by "node".
 * "copy" contains the array elements that need to be copied.
 * Only arrays of which some elements need to be copied
 * will have a corresponding statement in the graph.
 * Note though that each such statement will copy the entire array.
 */
static __isl_give isl_schedule_node *create_copy_device(struct gpu_prog *prog,
	__isl_keep isl_schedule_node *node, const char *prefix,
	__isl_take isl_union_set *copy)
{
	int depth;
	isl_ctx *ctx;
	isl_space *space;
	isl_union_set *all, *domain;
	isl_union_set_list *filters;
	isl_union_map *extension;
	isl_schedule_node *graft;

	ctx = prog->ctx;
	depth = isl_schedule_node_get_schedule_depth(node);
	filters = create_copy_filters(prog, prefix, copy);
	all = isl_union_set_list_union(isl_union_set_list_copy(filters));

	space = depth < 0 ? NULL : isl_space_set_alloc(ctx, 0, depth);
	domain = isl_union_set_from_set(isl_set_universe(space));
	extension = isl_union_map_from_domain_and_range(domain, all);
	graft = isl_schedule_node_from_extension(extension);

	if (!filters)
		return isl_schedule_node_free(graft);
	if (isl_union_set_list_n_union_set(filters) == 0) {
		isl_union_set_list_free(filters);
		return graft;
	}

	return insert_positive_size_guards(graft, filters, depth);
}

/* Return (the universe spaces of) the arrays that are declared
 * inside the scop corresponding to "prog" and for which all
 * potential writes inside the scop form a subset of "domain".
 */
static __isl_give isl_union_set *extract_local_accesses(struct gpu_prog *prog,
	__isl_keep isl_union_set *domain)
{
	int i;
	isl_union_set *local;

	local = isl_union_set_empty(isl_union_set_get_space(domain));

	for (i = 0; i < prog->n_array; ++i) {
		isl_set *set;
		isl_union_map *to_outer;
		isl_union_map *may_write;
		isl_union_set *write_domain;
		isl_union_set *fields;
		int subset;

		if (!prog->array[i].local)
			continue;

		set = isl_set_universe(isl_space_copy(prog->array[i].space));
		to_outer = isl_union_map_copy(prog->to_outer);
		to_outer = isl_union_map_intersect_range(to_outer,
				    isl_union_set_from_set(isl_set_copy(set)));
		fields = isl_union_map_domain(to_outer);
		may_write = isl_union_map_copy(prog->may_write);
		may_write = isl_union_map_intersect_range(may_write, fields);
		write_domain = isl_union_map_domain(may_write);
		subset = isl_union_set_is_subset(write_domain, domain);
		isl_union_set_free(write_domain);

		if (subset < 0) {
			isl_set_free(set);
			return isl_union_set_free(local);
		} else if (subset) {
			local = isl_union_set_add_set(local, set);
		} else {
			isl_set_free(set);
		}
	}

	return local;
}

/* Internal data structure for node_may_persist.
 *
 * "tagger" maps tagged iteration domains to the corresponding untagged
 *	iteration domain.
 *
 * "may_persist_flow" is the set of all tagged dataflow dependences
 * with those dependences removed that either precede or follow
 * the kernel launch in a sequence.
 * "inner_band_flow" is the set of all tagged dataflow dependences
 * that are local to a given iteration of the outer band nodes
 * with respect to the current node.
 * "local_flow" is equal to "inner_band_flow", except that the domain
 * and the range have been intersected with intermediate filters
 * on children of sets or sequences.
 */
struct ppcg_may_persist_data {
	isl_union_pw_multi_aff *tagger;

	isl_union_map *local_flow;
	isl_union_map *inner_band_flow;
	isl_union_map *may_persist_flow;
};

/* Update the information in "data" based on the band ancestor "node".
 *
 * In particular, we restrict the dependences in data->local_flow
 * to those dependence where the source and the sink occur in
 * the same iteration of the given band node.
 * We also update data->inner_band_flow to the new value of
 * data->local_flow.
 */
static int update_may_persist_at_band(__isl_keep isl_schedule_node *node,
	struct ppcg_may_persist_data *data)
{
	isl_multi_union_pw_aff *partial;
	isl_union_pw_multi_aff *contraction;
	isl_union_map *flow;

	if (isl_schedule_node_band_n_member(node) == 0)
		return 0;

	partial = isl_schedule_node_band_get_partial_schedule(node);
	contraction = isl_schedule_node_get_subtree_contraction(node);
	partial = isl_multi_union_pw_aff_pullback_union_pw_multi_aff(partial,
								contraction);
	partial = isl_multi_union_pw_aff_pullback_union_pw_multi_aff(partial,
				isl_union_pw_multi_aff_copy(data->tagger));

	flow = data->local_flow;
	flow = isl_union_map_eq_at_multi_union_pw_aff(flow, partial);
	data->local_flow = flow;

	isl_union_map_free(data->inner_band_flow);
	data->inner_band_flow = isl_union_map_copy(data->local_flow);

	return 0;
}

/* Given a set of local reaching domain elements "domain",
 * expand them to the corresponding leaf domain elements using "contraction"
 * and insert the array references tags using data->tagger.
 */
static __isl_give isl_union_set *expand_and_tag(
	__isl_take isl_union_set *domain,
	__isl_take isl_union_pw_multi_aff *contraction,
	struct ppcg_may_persist_data *data)
{
	domain = isl_union_set_preimage_union_pw_multi_aff(domain,
			    contraction);
	domain = isl_union_set_preimage_union_pw_multi_aff(domain,
			    isl_union_pw_multi_aff_copy(data->tagger));
	return domain;
}

/* Given a filter node that is the child of a set or sequence node,
 * restrict data->local_flow to refer only to those elements
 * in the filter of the node.
 * "contraction" maps the leaf domain elements of the schedule tree
 * to the corresponding domain elements at (the parent of) "node".
 */
static int filter_flow(__isl_keep isl_schedule_node *node,
	struct ppcg_may_persist_data *data,
	__isl_take isl_union_pw_multi_aff *contraction)
{
	isl_union_set *filter;
	isl_union_map *flow;

	flow = data->local_flow;
	filter = isl_schedule_node_filter_get_filter(node);
	filter = expand_and_tag(filter, contraction, data);
	flow = isl_union_map_intersect_domain(flow, isl_union_set_copy(filter));
	flow = isl_union_map_intersect_range(flow, filter);
	data->local_flow = flow;

	return 0;
}

/* Given a filter node "node", collect the filters on all preceding siblings
 * (which are also filter nodes), add them to "filters" and return the result.
 */
static __isl_give isl_union_set *add_previous_filters(
	__isl_take isl_union_set *filters, __isl_keep isl_schedule_node *node)
{
	isl_schedule_node *sibling;

	sibling = isl_schedule_node_copy(node);
	while (sibling && isl_schedule_node_has_previous_sibling(sibling)) {
		isl_union_set *filter;

		sibling = isl_schedule_node_previous_sibling(sibling);
		filter = isl_schedule_node_filter_get_filter(sibling);
		filters = isl_union_set_union(filters, filter);
	}
	isl_schedule_node_free(sibling);
	if (!sibling)
		return isl_union_set_free(filters);

	return filters;
}

/* Given a filter node "node", collect the filters on all following siblings
 * (which are also filter nodes), add them to "filters" and return the result.
 */
static __isl_give isl_union_set *add_next_filters(
	__isl_take isl_union_set *filters, __isl_keep isl_schedule_node *node)
{
	isl_schedule_node *sibling;

	sibling = isl_schedule_node_copy(node);
	while (sibling && isl_schedule_node_has_next_sibling(sibling)) {
		isl_union_set *filter;

		sibling = isl_schedule_node_next_sibling(sibling);
		filter = isl_schedule_node_filter_get_filter(sibling);
		filters = isl_union_set_union(filters, filter);
	}
	isl_schedule_node_free(sibling);
	if (!sibling)
		return isl_union_set_free(filters);

	return filters;
}

/* Remove those flow dependences from data->may_persist_flow
 * that flow between elements of "domain" within the same iteration
 * of all outer band nodes.
 * "contraction" maps the leaf domain elements of the schedule tree
 * to the corresponding elements "domain".
 */
static void remove_external_flow(struct ppcg_may_persist_data *data,
	__isl_take isl_union_set *domain,
	__isl_keep isl_union_pw_multi_aff *contraction)
{
	isl_union_map *flow;

	contraction = isl_union_pw_multi_aff_copy(contraction);
	domain = expand_and_tag(domain, contraction, data);
	flow = isl_union_map_copy(data->local_flow);
	flow = isl_union_map_intersect_domain(flow, isl_union_set_copy(domain));
	flow = isl_union_map_intersect_range(flow, domain);

	data->may_persist_flow = isl_union_map_subtract(data->may_persist_flow,
							flow);
}

/* Update the information in "data" based on the filter ancestor "node".
 * We only need to modify anything if the filter is the child
 * of a set or sequence node.
 *
 * In the case of a sequence, we remove the dependences between
 * statement instances that are both executed either before or
 * after the subtree that will be mapped to a kernel, within
 * the same iteration of outer bands.
 *
 * In both cases, we restrict data->local_flow to the current child.
 */
static int update_may_persist_at_filter(__isl_keep isl_schedule_node *node,
	struct ppcg_may_persist_data *data)
{
	enum isl_schedule_node_type type;
	isl_schedule_node *parent;
	isl_space *space;
	isl_union_pw_multi_aff *contraction;
	isl_union_set *before, *after, *filter;
	isl_union_map *flow;

	type = isl_schedule_node_get_parent_type(node);
	if (type != isl_schedule_node_sequence && type != isl_schedule_node_set)
		return 0;

	parent = isl_schedule_node_copy(node);
	parent = isl_schedule_node_parent(parent);
	contraction = isl_schedule_node_get_subtree_contraction(parent);
	isl_schedule_node_free(parent);

	if (type == isl_schedule_node_set)
		return filter_flow(node, data, contraction);

	filter = isl_schedule_node_filter_get_filter(node);
	space = isl_union_set_get_space(filter);
	isl_union_set_free(filter);
	before = isl_union_set_empty(space);
	after = isl_union_set_copy(before);
	before = add_previous_filters(before, node);
	after = add_next_filters(after, node);

	remove_external_flow(data, before, contraction);
	remove_external_flow(data, after, contraction);

	return filter_flow(node, data, contraction);
}

/* Update the information in "data" based on the ancestor "node".
 */
static isl_stat update_may_persist_at(__isl_keep isl_schedule_node *node,
	void *user)
{
	struct ppcg_may_persist_data *data = user;

	switch (isl_schedule_node_get_type(node)) {
	case isl_schedule_node_error:
		return isl_stat_error;
	case isl_schedule_node_context:
	case isl_schedule_node_domain:
	case isl_schedule_node_expansion:
	case isl_schedule_node_extension:
	case isl_schedule_node_guard:
	case isl_schedule_node_leaf:
	case isl_schedule_node_mark:
	case isl_schedule_node_sequence:
	case isl_schedule_node_set:
		break;
	case isl_schedule_node_band:
		if (update_may_persist_at_band(node, data) < 0)
			return isl_stat_error;
		break;
	case isl_schedule_node_filter:
		if (update_may_persist_at_filter(node, data) < 0)
			return isl_stat_error;
		break;
	}

	return isl_stat_ok;
}

/* Determine the set of array elements that may need to be perserved
 * by a kernel constructed from the subtree at "node".
 * This includes the set of array elements that may need to be preserved
 * by the entire scop (prog->may_persist) and the elements for which
 * there is a potential flow dependence that may cross a kernel launch.
 *
 * To determine the second set, we start from all flow dependences.
 * From this set of dependences, we remove those that cannot possibly
 * require data to be preserved by a kernel launch.
 * In particular, we consider the following sets of dependences.
 * - dependences of which the write occurs inside the kernel.
 *   If the data is needed outside the kernel, then it will
 *   be copied out immediately after the kernel launch, so there
 *   is no need for any special care.
 * - dependences of which the read occurs inside the kernel and the
 *   corresponding write occurs inside the same iteration of the
 *   outer band nodes.  This means that the data is needed in
 *   the first kernel launch after the write, which is already
 *   taken care of by the standard copy-in.  That is, the data
 *   do not need to be preserved by any intermediate call to
 *   the same kernel.
 * - dependences of which the write and the read either both occur
 *   before the kernel launch or both occur after the kernel launch,
 *   within the same iteration of the outer band nodes with respect
 *   to the sequence that determines the ordering of the dependence
 *   and the kernel launch.  Such flow dependences cannot cross
 *   any kernel launch.
 *
 * For the remaining (tagged) dependences, we take the domain
 * (i.e., the tagged writes) and apply the tagged access relation
 * to obtain the accessed data elements.
 * These are then combined with the elements that may need to be
 * preserved by the entire scop.
 */
static __isl_give isl_union_set *node_may_persist(
	__isl_keep isl_schedule_node *node, struct gpu_prog *prog)
{
	struct ppcg_may_persist_data data;
	isl_schedule_node *root;
	isl_union_pw_multi_aff *contraction;
	isl_union_set *domain;
	isl_union_set *persist;
	isl_union_map *flow, *local_flow;

	data.tagger = prog->scop->tagger;

	flow = isl_union_map_copy(prog->scop->tagged_dep_flow);
	data.local_flow = isl_union_map_copy(flow);
	data.inner_band_flow = isl_union_map_copy(flow);
	data.may_persist_flow = flow;
	if (isl_schedule_node_foreach_ancestor_top_down(node,
					&update_may_persist_at, &data) < 0)
		data.may_persist_flow =
				    isl_union_map_free(data.may_persist_flow);
	flow = data.may_persist_flow;
	isl_union_map_free(data.local_flow);

	domain = isl_schedule_node_get_domain(node);
	contraction = isl_schedule_node_get_subtree_contraction(node);
	domain = isl_union_set_preimage_union_pw_multi_aff(domain,
				    contraction);
	domain = isl_union_set_preimage_union_pw_multi_aff(domain,
				    isl_union_pw_multi_aff_copy(data.tagger));
	flow = isl_union_map_subtract_domain(flow, isl_union_set_copy(domain));
	local_flow = data.inner_band_flow;
	local_flow = isl_union_map_intersect_range(local_flow, domain);
	flow = isl_union_map_subtract(flow, local_flow);

	persist = isl_union_map_domain(flow);
	persist = isl_union_set_apply(persist,
			isl_union_map_copy(prog->scop->tagged_may_writes));
	persist = isl_union_set_union(persist,
			isl_union_set_copy(prog->may_persist));

	return persist;
}

/* Add nodes for copying outer arrays in and out of the device
 * before and after the subtree "node", which contains one or more kernels.
 * "domain" contains the original reaching domain elements before
 * the kernels were created, i.e., before the contraction that
 * may have been performed in creating the kernels has been applied.
 * "prefix" contains the prefix schedule at that point, in terms
 * of the same original reaching domain elements.
 *
 * We first compute the sets of outer array elements that need
 * to be copied in and out and then graft in the nodes for
 * performing this copying.
 *
 * In particular, for each array that is possibly written anywhere in
 * the subtree "node" and that may be used after "node"
 * or that may be visible outside the corresponding scop,
 * we copy out its entire extent.
 *
 * Any array elements that is read without first being written inside
 * the subtree "node" needs to be copied in.
 * Furthermore, if there are any array elements that
 * are copied out, but that may not be written inside "node, then
 * they also need to be copied in to ensure that the value after execution
 * is the same as the value before execution, at least for those array
 * elements that may have their values preserved by the scop or that
 * may be written before "node" and read after "node".
 * In case the array elements are structures, we need to take into
 * account that all members of the structures need to be written
 * by "node" before we can avoid copying the data structure in.
 *
 * Note that the may_write relation is intersected with the domain,
 * which has been intersected with the context.
 * This helps in those cases where the arrays are declared with a fixed size,
 * while the accesses are parametric and the context assigns a fixed value
 * to the parameters.
 *
 * If an element from a local array is read without first being written,
 * then there is no point in copying it in since it cannot have been
 * written prior to the scop.  Warn about the uninitialized read instead.
 */
static __isl_give isl_schedule_node *add_to_from_device(
	__isl_take isl_schedule_node *node, __isl_take isl_union_set *domain,
	__isl_take isl_union_map *prefix, struct gpu_prog *prog)
{
	isl_union_set *local;
	isl_union_set *to_device, *from_device, *may_persist;
	isl_union_map *may_write, *must_write, *copy_out, *not_written;
	isl_union_map *read, *copy_in;
	isl_union_map *tagged;
	isl_union_map *local_uninitialized;
	isl_schedule_node *graft;

	tagged = isl_union_map_copy(prog->scop->tagged_reads);
	tagged = isl_union_map_union(tagged,
			    isl_union_map_copy(prog->scop->tagged_may_writes));

	may_write = isl_union_map_copy(prog->may_write);
	may_write = isl_union_map_intersect_domain(may_write,
					isl_union_set_copy(domain));
	may_write = remove_local_accesses(prog,
					isl_union_map_copy(tagged), may_write,
					isl_union_map_copy(prefix), 0);
	may_write = isl_union_map_apply_range(may_write,
					isl_union_map_copy(prog->to_outer));
	may_write = isl_union_map_apply_domain(may_write,
					isl_union_map_copy(prefix));
	may_write = approximate_copy_out(may_write, prog);
	copy_out = isl_union_map_copy(may_write);
	may_write = isl_union_map_apply_range(may_write,
					isl_union_map_copy(prog->to_inner));
	must_write = isl_union_map_copy(prog->must_write);
	must_write = isl_union_map_apply_domain(must_write,
					isl_union_map_copy(prefix));
	may_persist = node_may_persist(node, prog);
	may_write = isl_union_map_intersect_range(may_write, may_persist);
	not_written = isl_union_map_subtract(may_write, must_write);

	local = extract_local_accesses(prog, domain);
	read = isl_union_map_copy(prog->read);
	read = isl_union_map_intersect_domain(read, domain);
	read = remove_local_accesses(prog, tagged, read,
					isl_union_map_copy(prefix), 1);
	local = isl_union_set_apply(local, isl_union_map_copy(prog->to_inner));
	local_uninitialized = isl_union_map_copy(prog->scop->live_in);
	local_uninitialized = isl_union_map_intersect_range(local_uninitialized,
							    local);
	local_uninitialized = isl_union_map_intersect(local_uninitialized,
						    isl_union_map_copy(read));
	if (!isl_union_map_is_empty(local_uninitialized)) {
		fprintf(stderr,
			"possibly uninitialized reads (not copied in):\n");
		isl_union_map_dump(local_uninitialized);
	}
	read = isl_union_map_subtract(read, local_uninitialized);
	read = isl_union_map_apply_domain(read, prefix);
	copy_in = isl_union_map_union(read, not_written);
	copy_in = isl_union_map_apply_range(copy_in,
				    isl_union_map_copy(prog->to_outer));

	graft = create_copy_device(prog, node, "to_device",
						isl_union_map_range(copy_in));
	node = isl_schedule_node_graft_before(node, graft);
	graft = create_copy_device(prog, node, "from_device",
						isl_union_map_range(copy_out));
	node = isl_schedule_node_graft_after(node, graft);

	return node;
}

/* Update "schedule" for mapping to a GPU device.
 *
 * In particular, insert a context node, create kernels for
 * each outermost tilable band and introduce nodes for copying arrays
 * in and out of the device.
 * If the child of the initial root points to a set node,
 * then children of this node that do not contain any tilable bands
 * are separated from the other children and are not mapped to
 * the device.
 */
static __isl_give isl_schedule *map_to_device(struct gpu_gen *gen,
	__isl_take isl_schedule *schedule)
{
	isl_schedule_node *node;
	isl_set *context;
	isl_union_set *domain;
	isl_union_map *prefix;

	context = isl_set_copy(gen->prog->context);
	context = isl_set_from_params(context);
	schedule = isl_schedule_insert_context(schedule, context);

	node = isl_schedule_get_root(schedule);
	isl_schedule_free(schedule);
	node = isl_schedule_node_child(node, 0);
<<<<<<< HEAD
	if (isl_schedule_node_get_type(node) == isl_schedule_node_context)
		node = isl_schedule_node_child(node, 0);
	if (gen->options->target != PPCG_TARGET_PRL) {
=======
	node = isl_schedule_node_child(node, 0);
>>>>>>> 41dc345a
	node = isolate_permutable_subtrees(node, gen->prog);
	}
	domain = isl_schedule_node_get_domain(node);
	prefix = isl_schedule_node_get_prefix_schedule_union_map(node);
	node = mark_kernels(gen, node);
	node = add_to_from_device(node, domain, prefix, gen->prog);
	schedule = isl_schedule_node_get_schedule(node);
	isl_schedule_node_free(node);

	return schedule;
}

/* Internal data structure for extract_access.
 * "next_access" points to the end of a linked list that is extended
 * by extract_access.
 * "single_expression" is set if the access expressions belong to
 * an expression statement (i.e., a statement without internal control).
 * "any_to_outer" maps all intermediate arrays to their outer arrays.
 */
struct ppcg_extract_access_data {
	struct gpu_stmt_access **next_access;
	int single_expression;
	isl_union_map *any_to_outer;
};

/* Given a tagged access relation to a single array "tagged", extract it
 * as a map, taking into account that the input may be empty.
 * If the access relation is empty, then it does not contain
 * any space information, so we try to recover it from the index
 * expression.
 * The space of the index expression is of the form I -> A,
 * with I the statement instances and A the array, or [I -> F] -> A,
 * with F the filters corresponding to arguments.
 * We first drop F, if present, obtaining I -> A.
 * Then we construct I -> R, with R the reference tag,
 * combine the two into I -> [R -> A] and uncurry to obtain
 * the final result [I -> R] -> A.
 * Note that the index expression may have a lower dimension
 * than that of the array, but this dimension is not used
 * if the access relation is empty.
 */
static __isl_give isl_map *extract_single_tagged_access(
	__isl_take isl_union_map *tagged, __isl_keep pet_expr *expr)
{
	int empty;
	isl_id *id;
	isl_space *space, *space2;
	isl_multi_pw_aff *index;

	empty = isl_union_map_is_empty(tagged);
	if (empty < 0)
		goto error;
	if (!empty)
		return isl_map_from_union_map(tagged);
	isl_union_map_free(tagged);

	index = pet_expr_access_get_index(expr);
	space = isl_multi_pw_aff_get_space(index);
	isl_multi_pw_aff_free(index);
	if (isl_space_domain_is_wrapping(space))
		space = isl_space_domain_factor_domain(space);
	space2 = isl_space_copy(space);
	space2 = isl_space_from_domain(isl_space_domain(space));
	id = pet_expr_access_get_ref_id(expr);
	space2 = isl_space_set_tuple_id(space2, isl_dim_out, id);
	space = isl_space_range_product(space2, space);
	space = isl_space_uncurry(space);

	return isl_map_empty(space);
error:
	isl_union_map_free(tagged);
	return NULL;
}

/* Extract a gpu_stmt_access from "expr", append it to the list
 * that ends in *data->next_access and update the end of the list.
 * If the access expression performs a write, then it is considered
 * exact only if it appears in a single expression statement and
 * if its may access relation is equal to its must access relation.
 *
 * The combined set of may accesses may be union if member accesses
 * are involved, but the entire set is derived from a single reference and
 * therefore from a single index expression.  These accesses therefore
 * all map to the same outer array.
 */
static int extract_access(__isl_keep pet_expr *expr, void *user)
{
	struct ppcg_extract_access_data *data = user;
	isl_union_map *tagged;
	struct gpu_stmt_access *access;
	isl_ctx *ctx = pet_expr_get_ctx(expr);
	isl_multi_pw_aff *index;

	access = isl_alloc_type(ctx, struct gpu_stmt_access);
	assert(access);
	access->next = NULL;
	access->read = pet_expr_access_is_read(expr);
	access->write = pet_expr_access_is_write(expr);
	tagged = pet_expr_access_get_tagged_may_read(expr);
	tagged = isl_union_map_union(tagged,
				pet_expr_access_get_tagged_may_write(expr));
	tagged = isl_union_map_apply_range(tagged,
					isl_union_map_copy(data->any_to_outer));
	if (!access->write) {
		access->exact_write = 1;
	} else if (!data->single_expression) {
		access->exact_write = 0;
	} else {
		isl_union_map *must, *may;
		may = isl_union_map_copy(tagged);
		may = isl_union_map_domain_factor_domain(may);
		must = pet_expr_access_get_must_write(expr);
		access->exact_write = isl_union_map_is_equal(must, may);
		isl_union_map_free(must);
		isl_union_map_free(may);
	}
	index = pet_expr_access_get_index(expr);
	access->n_index = isl_multi_pw_aff_dim(index, isl_dim_out);
	isl_multi_pw_aff_free(index);
	access->ref_id = pet_expr_access_get_ref_id(expr);
	access->tagged_access = extract_single_tagged_access(tagged, expr);
	access->access = isl_map_copy(access->tagged_access);
	access->access = isl_map_domain_factor_domain(access->access);

	*data->next_access = access;
	data->next_access = &(*data->next_access)->next;

	if (!access->access)
		return -1;

	return 0;
}

/* Construct a linked list of gpu_stmt_access objects,
 * one for each access expression in the statement body.
 * "any_to_outer" maps all intermediate arrays to their outer arrays.
 */
static int pet_stmt_extract_accesses(struct gpu_stmt *stmt,
	__isl_keep isl_union_map *any_to_outer)
{
	struct ppcg_extract_access_data data;

	stmt->accesses = NULL;
	data.next_access = &stmt->accesses;
	data.single_expression =
		pet_tree_get_type(stmt->stmt->body) == pet_tree_expr;
	data.any_to_outer = any_to_outer;
	return pet_tree_foreach_access_expr(stmt->stmt->body,
						&extract_access, &data);
}

/* Return an array of gpu_stmt representing the statements in "scop".
 */
static struct gpu_stmt *extract_stmts(isl_ctx *ctx, struct ppcg_scop *scop,
	__isl_keep isl_set *context, __isl_keep isl_union_map *any_to_outer)
{
	int i;
	struct gpu_stmt *stmts;

	stmts = isl_calloc_array(ctx, struct gpu_stmt, scop->pet->n_stmt);
	if (!stmts)
		return NULL;

	for (i = 0; i < scop->pet->n_stmt; ++i) {
		struct gpu_stmt *s = &stmts[i];

		s->id = isl_set_get_tuple_id(scop->pet->stmts[i]->domain);
		s->stmt = scop->pet->stmts[i];
		if (pet_stmt_extract_accesses(s, any_to_outer) < 0)
			return free_stmts(stmts, i + 1);
	}

	return stmts;
}

/* Callback for ppcg_print_guarded that calls the callback for generate_gpu.
 */
static __isl_give isl_printer *print_gpu(__isl_take isl_printer *p, __isl_take isl_set *guard, __isl_take isl_set *context, void *user)
{
	struct gpu_gen *gen = user;

	return gen->print(p, gen->prog, gen->tree, &gen->types, guard, context,
			    gen->print_user);
}

/* Generate CUDA code for "scop" and print it to "p".
 * After generating an AST for the transformed scop as explained below,
 * we call "gen->print" to print the AST in the desired output format
 * to "p".
 *
 * If it turns out that it does not make sense to generate GPU code,
 * then we generate CPU code instead.
 *
 * The GPU code is generated in a context where at least one
 * statement instance is executed.  The corresponding guard (if any) is printed
 * around the entire generated GPU code, except for the declaration
 * of the arrays that are visible outside of the scop and that therefore
 * cannot be declared inside the body of any possible guard.
 *
 * We first compute a schedule that respects the dependences
 * of the original program and select the outermost bands
 * of tilable dimensions that have at least one parallel loop.
 * If the --load-schedule is specified, then the loaded schedule
 * is used instead of a computed schedule.
 *
 * Each of these bands B is then tiled according to "tile" sizes, resulting
 * in two nested bands, with a kernel marker on top
 *
 *		K
 *		|
 *		T
 *		|
 *		P
 *
 * We then split off at most 2 parallel dimensions from the T band and
 * at most 3 parallel dimension from the P band
 *
 *		K
 *		|
 *		T
 *		T1
 *		|
 *		T2
 *		|
 *		P1
 *		|
 *		P2
 *
 * A filter is introduced in front of T1 that maps the domain instances
 * to block identifiers.  Similarly, a filter is introduced in front of P1
 * that maps the domain instances to thread identifiers.
 *
 * For each iteration of the T2 band and for each array, we compute
 * the array elements accessed by that iteration, construct a rectangular
 * box around it and shift it to the origin.  The result is used
 * as shared memory for the array.
 *
 * Copying and synchronization statements are added to this schedule tree.
 * In principle, these are added in front of the P1 band, but some of
 * them may get hoisted up to higher levels.
 *
 * The entire AST is then generated from the single resulting schedule tree.
 * During the generation the subtrees at kernel nodes (K) are saved
 * aside and replaced by kernel calls.  The result is printed as host code
 * while the saved subtrees are printed as device code.
 */
static __isl_give isl_printer *generate(__isl_take isl_printer *p,
	struct gpu_gen *gen, struct ppcg_scop *scop,
	struct ppcg_options *options)
{
	struct gpu_prog *prog;
	isl_ctx *ctx;
	isl_set *context, *guard;
	isl_schedule *schedule;
	int any_permutable;

	if (!scop)
		return isl_printer_free(p);

	ctx = isl_printer_get_ctx(p);
	prog = gpu_prog_alloc(ctx, scop);
	if (!prog)
		return isl_printer_free(p);

	prog->id = gen->prog_id++;
	context = isl_set_copy(prog->context);
	guard = isl_union_set_params(isl_union_set_copy(prog->scop->domain));
	prog->context = isl_set_intersect(prog->context, isl_set_copy(guard));

	gen->prog = prog;
	schedule = get_schedule(gen);

	any_permutable = has_any_permutable_node(schedule);
	if (any_permutable < 0 || !any_permutable) {
		isl_set_free(context);
		isl_set_free(guard);
		if (any_permutable < 0)
			p = isl_printer_free(p);
		else
			p = print_cpu(p, scop, options); //TODO: Handle the situation that all the data is on the GPU
		isl_schedule_free(schedule);
	} else {
		schedule = map_to_device(gen, schedule);
		gen->tree = generate_code(gen, schedule);
                //p = ppcg_set_macro_names(p);
                //p = isl_ast_op_type_print_macro(isl_ast_op_fdiv_q, p);
		p = ppcg_print_exposed_declarations(p, prog->scop);
		p = print_gpu(p, guard,context, gen);
		//p = ppcg_print_guarded(p, guard, context, &print_gpu, gen);
		isl_ast_node_free(gen->tree);
	}

	gpu_prog_free(prog);

	return p;
}

/* Wrapper around generate for use as a ppcg_transform callback.
 */
static __isl_give isl_printer *generate_wrap(__isl_take isl_printer *p,
	struct ppcg_scop *scop, void *user)
{
	struct gpu_gen *gen = user;

	return generate(p, gen, scop, gen->options);
}

/* Transform the code in the file called "input" by replacing
 * all scops by corresponding GPU code and write the results to "out".
 */
int generate_gpu(isl_ctx *ctx, const char *input, FILE *out,
	struct ppcg_options *options,
	__isl_give isl_printer *(*print)(__isl_take isl_printer *p,
		struct gpu_prog *prog, __isl_keep isl_ast_node *tree,
		struct gpu_types *types, __isl_take isl_set *guard, __isl_take isl_set *context, void *user), void *user)
{
	struct gpu_gen gen;
	int r;
	int i;

	gen.ctx = ctx;
	gen.sizes = extract_sizes_from_str(ctx, options->sizes);
	gen.options = options;
	gen.kernel_id = 0;
	gen.prog_id = 0;
	gen.print = print;
	gen.print_user = user;
	gen.types.n = 0;
	gen.types.name = NULL;

	if (options->debug->dump_sizes) {
		isl_space *space = isl_space_params_alloc(ctx, 0);
		gen.used_sizes = isl_union_map_empty(space);
	}

	r = ppcg_transform(ctx, input, out, options, &generate_wrap, &gen);

	if (options->debug->dump_sizes) {
		isl_union_map_dump(gen.used_sizes);
		isl_union_map_free(gen.used_sizes);
	}

	isl_union_map_free(gen.sizes);
	for (i = 0; i < gen.types.n; ++i)
		free(gen.types.name[i]);
	free(gen.types.name);

	return r;
}

/* Compute the set of inner array elements that may have their values
 * preserved by "prog".  In particular, collect the array elements of
 * arrays that are not local to "prog" and remove those elements that
 * are definitely killed or definitely written by "prog".
 */
static __isl_give isl_union_set *compute_may_persist(struct gpu_prog *prog)
{
	int i;
	isl_union_set *may_persist, *killed;
	isl_union_map *must_kill;

	may_persist = isl_union_set_empty(isl_set_get_space(prog->context));
	for (i = 0; i < prog->n_array; ++i) {
		isl_set *extent;

		if (prog->array[i].local)
			continue;

		extent = isl_set_copy(prog->array[i].extent);
		may_persist = isl_union_set_add_set(may_persist, extent);
	}

	may_persist = isl_union_set_intersect_params(may_persist,
						isl_set_copy(prog->context));
	may_persist = isl_union_set_apply(may_persist,
					isl_union_map_copy(prog->to_inner));
	must_kill = isl_union_map_copy(prog->tagged_must_kill);
	killed = isl_union_map_range(must_kill);
	must_kill = isl_union_map_copy(prog->must_write);
	killed = isl_union_set_union(killed, isl_union_map_range(must_kill));

	may_persist = isl_union_set_subtract(may_persist, killed);
	return may_persist;
}

struct gpu_prog *gpu_prog_alloc(isl_ctx *ctx, struct ppcg_scop *scop)
{
	struct gpu_prog *prog;
	isl_space *space;
	isl_map *id;

	if (!scop)
		return NULL;

	prog = isl_calloc_type(ctx, struct gpu_prog);
	assert(prog);

	prog->ctx = ctx;
	prog->scop = scop;
	prog->context = isl_set_copy(scop->context);
	prog->n_stmts = scop->pet->n_stmt;
	prog->any_to_outer = pet_scop_compute_outer_to_any(scop->pet);
	prog->any_to_outer = isl_union_map_reverse(prog->any_to_outer);
	space = isl_union_map_get_space(prog->any_to_outer);
	space = isl_space_set_from_params(space);
	space = isl_space_add_dims(space, isl_dim_set, 1);
	space = isl_space_map_from_set(space);
	id = isl_map_identity(space);
	prog->any_to_outer = isl_union_map_add_map(prog->any_to_outer, id);
	prog->stmts = extract_stmts(ctx, scop,
					prog->context, prog->any_to_outer);
	prog->read = isl_union_map_copy(scop->reads);
	prog->may_write = isl_union_map_copy(scop->may_writes);
	prog->must_write = isl_union_map_copy(scop->must_writes);
	prog->tagged_must_kill = isl_union_map_copy(scop->tagged_must_kills);
	prog->to_inner = pet_scop_compute_outer_to_inner(scop->pet);
	prog->to_outer = isl_union_map_copy(prog->to_inner);
	prog->to_outer = isl_union_map_reverse(prog->to_outer);

	if (!prog->stmts)
		return gpu_prog_free(prog);

	if (collect_array_info(prog) < 0)
		return gpu_prog_free(prog);
	prog->may_persist = compute_may_persist(prog);

	return prog;
}

void *gpu_prog_free(struct gpu_prog *prog)
{
	if (!prog)
		return NULL;
	free_array_info(prog);
	free_stmts(prog->stmts, prog->n_stmts);
	isl_union_map_free(prog->any_to_outer);
	isl_union_map_free(prog->to_outer);
	isl_union_map_free(prog->to_inner);
	isl_union_map_free(prog->read);
	isl_union_map_free(prog->may_write);
	isl_union_map_free(prog->must_write);
	isl_union_map_free(prog->tagged_must_kill);
	isl_union_map_free(prog->array_order);
	isl_union_set_free(prog->may_persist);
	isl_set_free(prog->context);
	free(prog);
	return NULL;
}

#if 0
static __isl_give isl_ast_expr *gpu_transform_host_expr(__isl_take isl_ast_expr *expr, __isl_keep isl_id *id, void *user) {
	struct gpu_array_info *array = user;

	if (array)
		return expr;
	if (!array->accessed) {
		isl_ctx *ctx;

		ctx = isl_ast_expr_get_ctx(expr);
		isl_ast_expr_free(expr);
		return isl_ast_expr_from_val(isl_val_zero(ctx));
	}
	if (gpu_array_is_read_only_scalar(array))
		return expr;
	if (array->n_index == 0)
		return dereference(expr);

	struct gpu_local_array_info local_array = {array};
	local_array.n_index = array->n_index;
	local_array.bound = array->bound;
	return gpu_local_array_info_linearize_index(&local_array, expr);
}
#endif<|MERGE_RESOLUTION|>--- conflicted
+++ resolved
@@ -5076,15 +5076,8 @@
 	node = isl_schedule_get_root(schedule);
 	isl_schedule_free(schedule);
 	node = isl_schedule_node_child(node, 0);
-<<<<<<< HEAD
-	if (isl_schedule_node_get_type(node) == isl_schedule_node_context)
-		node = isl_schedule_node_child(node, 0);
-	if (gen->options->target != PPCG_TARGET_PRL) {
-=======
 	node = isl_schedule_node_child(node, 0);
->>>>>>> 41dc345a
 	node = isolate_permutable_subtrees(node, gen->prog);
-	}
 	domain = isl_schedule_node_get_domain(node);
 	prefix = isl_schedule_node_get_prefix_schedule_union_map(node);
 	node = mark_kernels(gen, node);
