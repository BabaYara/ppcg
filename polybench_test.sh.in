--- conflicted
+++ resolved
@@ -94,15 +94,10 @@
 	done
 }
 
-<<<<<<< HEAD
 #run_tests ppcg_prl "--target=prl" "-g -O0 -I@PRL_INCLUDE_DIR@ -L@PRL_LIBRARY_PATH@ -lprl_opencl -lOpenCL -lm"
 
-run_tests ppcg --target=c
-run_tests ppcg_live "--target=c --no-live-range-reordering"
-=======
 run_tests ppcg "--target=c --tile"
 run_tests ppcg_live "--target=c --no-live-range-reordering --tile"
->>>>>>> 9c38b1cf
 
 # Test OpenMP code, if compiler supports openmp
 if [ $HAVE_OPENMP = "yes" ]; then
